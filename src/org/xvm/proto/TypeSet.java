--- conflicted
+++ resolved
@@ -7,7 +7,7 @@
 import org.xvm.asm.ModuleStructure;
 
 import org.xvm.asm.constants.ClassConstant;
-import org.xvm.asm.constants.ParameterizedTypeConstant;
+import org.xvm.asm.constants.ClassTypeConstant;
 import org.xvm.asm.constants.IdentityConstant;
 import org.xvm.asm.constants.IntersectionTypeConstant;
 import org.xvm.asm.constants.ParameterTypeConstant;
@@ -256,14 +256,8 @@
     // produce a TypeComposition based on the specified TypeConstant
     protected TypeComposition resolveComposition(TypeConstant constType)
         {
-        if (constType instanceof ParameterizedTypeConstant)
-            {
-<<<<<<< HEAD
-            ParameterizedTypeConstant constClassType = (ParameterizedTypeConstant) constType;
-            ClassTemplate template = getTemplate((IdentityConstant)
-                    constClassType.getUnderlyingType().getDefiningConstant());
-            return template.resolve(constClassType, Collections.EMPTY_MAP);
-=======
+        if (constType instanceof ClassTypeConstant)
+            {
             ClassTypeConstant constClassType = (ClassTypeConstant) constType;
             ClassTemplate template = getTemplate(constClassType.getClassConstant());
             return template.resolveClass(constClassType, Collections.EMPTY_MAP);
@@ -309,7 +303,6 @@
                 constType instanceof UnionTypeConstant)
             {
             throw new UnsupportedOperationException("TODO");
->>>>>>> e5b3ebd8
             }
 
         throw new IllegalArgumentException("Unresolved type constant: " + constType);
