--- conflicted
+++ resolved
@@ -967,7 +967,10 @@
      */
     public static final String PARAMETER_TYPES_REQUIRED           = "COMPILER-86";
     /**
-<<<<<<< HEAD
+     * Auto-narrowing override ('!') is not allowed.
+     */
+    public static final String AUTO_NARROWING_ILLEGAL             = "COMPILER-87";
+    /**
      * Could not find the specified label "{0}".
      */
     public static final String MISSING_GROUND_LABEL               = "COMPILER-87";
@@ -975,11 +978,6 @@
      * Could not find an enclosing "for", "do", "while", or "switch" statement.
      */
     public static final String MISSING_GROUND_STATEMENT           = "COMPILER-88";
-=======
-     * Auto-narrowing override ('!') is not allowed.
-     */
-    public static final String AUTO_NARROWING_ILLEGAL             = "COMPILER-87";
->>>>>>> 34307cdf
     /**
      * {0} is not yet implemented.
      */
