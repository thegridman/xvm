--- conflicted
+++ resolved
@@ -642,11 +642,7 @@
                 }
             else
                 {
-<<<<<<< HEAD
-            switch (cAll)
-=======
                 switch (cAll)
->>>>>>> f6478d7d
                     {
                     case 0:
                         code.add(new New_0(idConstruct, argResult));
