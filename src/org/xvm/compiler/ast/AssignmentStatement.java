--- conflicted
+++ resolved
@@ -191,105 +191,6 @@
         }
 
     /**
-     * @return true iff the assignment statement uses the "?=" operator, which only assigns if the
-     *         r-value is non-null
-     */
-    public boolean isNonNull()
-        {
-        return op.getId() == Id.COND;
-        }
-
-    /**
-     * @return true iff this AssignmentStatement uess an "op-equals" op, such as "+="
-     */
-    public boolean isOpAssign()
-        {
-        switch (op.getId())
-            {
-            case ADD_ASN:
-            case SUB_ASN:
-            case MUL_ASN:
-            case DIV_ASN:
-            case MOD_ASN:
-            case SHL_ASN:
-            case SHR_ASN:
-            case USHR_ASN:
-            case BIT_AND_ASN:
-            case BIT_OR_ASN:
-            case BIT_XOR_ASN:
-            case COND_AND_ASN:
-            case COND_OR_ASN:
-            case COND_ELSE_ASN:
-                return true;
-
-            default:
-                assert isSimple() | isConditional() | isNonNull();
-                return false;
-            }
-        }
-
-    /**
-     * @return a non-assignment equivalent to the assignment op of this statement
-     */
-    private Token createNonAssigningOp()
-        {
-        Token.Id id;
-        switch (op.getId())
-            {
-            case ADD_ASN      : id = Id.ADD      ; break;
-            case SUB_ASN      : id = Id.SUB      ; break;
-            case MUL_ASN      : id = Id.MUL      ; break;
-            case DIV_ASN      : id = Id.DIV      ; break;
-            case MOD_ASN      : id = Id.MOD      ; break;
-            case SHL_ASN      : id = Id.SHL      ; break;
-            case SHR_ASN      : id = Id.SHR      ; break;
-            case USHR_ASN     : id = Id.USHR     ; break;
-            case BIT_AND_ASN  : id = Id.BIT_AND  ; break;
-            case BIT_OR_ASN   : id = Id.BIT_OR   ; break;
-            case BIT_XOR_ASN  : id = Id.BIT_XOR  ; break;
-            case COND_AND_ASN : id = Id.COND_AND ; break;
-            case COND_OR_ASN  : id = Id.COND_OR  ; break;
-            case COND_ELSE_ASN: id = Id.COND_ELSE; break;
-
-            default:
-                throw new IllegalStateException("op=" + op.getId().TEXT);
-            }
-
-        return new Token(op.getStartPosition(), op.getEndPosition(), id);
-        }
-
-    private BiExpression createBiExpression(Expression exprLeft, Token op, Expression exprRight)
-        {
-        switch (op.getId())
-            {
-            case ADD:
-            case SUB:
-            case MUL:
-            case DIV:
-            case MOD:
-            case SHL:
-            case SHR:
-            case USHR:
-            case BIT_AND:
-            case BIT_OR:
-            case BIT_XOR:
-                return new RelOpExpression(exprLeft, op, exprRight);
-
-            case COND_AND:
-            case COND_OR:
-                return new CondOpExpression(exprLeft, op, exprRight);
-
-            case COND_ELSE:
-                return new ElvisExpression(exprLeft, op, exprRight);
-
-            default:
-                throw new IllegalStateException("op=" + op.getId().TEXT);
-            }
-
-        Token op
-        }
-
-    /**
      * @return the single-use register that the Boolean condition result is stored in
      */
     public Register getConditionRegister()
@@ -381,12 +282,7 @@
 
         // regardless of whether the LValue is a statement or expression, all L-Values must be able
         // to provide an expression as a representative form
-<<<<<<< HEAD
-        Expression exprLeft     = lvalue.getLValueExpression();
-        Expression exprLeftCopy = isOpAssign() ? (Expression) exprLeft.clone() : null;
-=======
         Expression exprLeft = nodeLeft.getLValueExpression();
->>>>>>> cc97e43b
         if (!exprLeft.isValidated())
             {
             // the type of l-value may have been narrowed in the current context, so let's try
@@ -495,8 +391,6 @@
             }
         else
             {
-            assert isOpAssign();
-            Expression rValueFake = new
             // TODO += *= etc.
             // TODO the LValues must NOT be declarations!!! (they wouldn't be assigned)
             throw notImplemented();
