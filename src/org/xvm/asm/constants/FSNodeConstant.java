--- conflicted
+++ resolved
@@ -12,6 +12,7 @@
 import org.xvm.asm.ConstantPool;
 
 import org.xvm.runtime.ObjectHandle;
+
 import org.xvm.util.Handy;
 
 import static org.xvm.util.Handy.readMagnitude;
@@ -237,20 +238,14 @@
     @Override
     public TypeConstant getType()
         {
+        ConstantPool pool = getConstantPool();
         switch (m_fmt)
             {
             case FSDir:
-<<<<<<< HEAD
-                return getConstantPool().ensureEcstasyTypeConstant("_native.fs.CPDirectory");
-            case FSFile:
-            case FSLink:
-                return getConstantPool().ensureEcstasyTypeConstant("_native.fs.CPFile");
-=======
                 return pool.ensureEcstasyTypeConstant("_native.fs.CPDirectory");
             case FSFile:
             case FSLink:
                 return pool.ensureEcstasyTypeConstant("_native.fs.CPFile");
->>>>>>> 11342379
             default:
                 throw new IllegalStateException();
             }
