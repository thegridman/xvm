--- conflicted
+++ resolved
@@ -460,7 +460,6 @@
         return listParamTypes.get(i);
         }
 
-<<<<<<< HEAD
     /**
      * Obtain all of the information about this type, resolved from its recursive composition.
      *
@@ -495,8 +494,6 @@
         }
 
 
-=======
->>>>>>> dff45bfd
     // ----- type comparison support ---------------------------------------------------------------
 
     /**
@@ -798,7 +795,17 @@
     public abstract int hashCode();
 
 
-<<<<<<< HEAD
+    // ----- inner classes ------------------------------------------------------------------
+
+    /**
+     * Resolves a generic type name into a type.
+     */
+    public interface GenericTypeResolver
+        {
+        TypeConstant resolveGenericType(String sName);
+        }
+
+
     // -----inner classes --------------------------------------------------------------------------
 
     /**
@@ -1195,15 +1202,4 @@
      * The resolved information about the type, its properties, and its methods.
      */
     private transient TypeInfo m_typeinfo;
-=======
-    // ----- inner classes ------------------------------------------------------------------
-
-    /**
-     * Resolves a generic type name into a type.
-     */
-    public interface GenericTypeResolver
-        {
-        TypeConstant resolveGenericType(String sName);
-        }
->>>>>>> dff45bfd
     }