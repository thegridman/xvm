--- conflicted
+++ resolved
@@ -25,14 +25,10 @@
     /**
      * @return the byte value that identifies the op-code, in the range 0-255
      */
-<<<<<<< HEAD
-    public abstract int getOpCode();
-=======
     public int getOpCode()
         {
         throw new UnsupportedOperationException();
         }
->>>>>>> 02b35d50
 
     /**
      * Process this op.
@@ -45,8 +41,6 @@
     public abstract int process(Frame frame, int iPC);
 
     /**
-<<<<<<< HEAD
-=======
      * Simulate the effects of the op on the passed scope.
      *
      * @param scope  the variable scope
@@ -56,7 +50,6 @@
         }
 
     /**
->>>>>>> 02b35d50
      * Write the op-code.
      * 
      * @param out  the DataOutput to write to
@@ -69,15 +62,8 @@
         out.writeByte(getOpCode());
         }
 
-<<<<<<< HEAD
-    // TODO stack depth and variable count impact calc
-
-
-    // ----- static helpers --------------------------------------------------------------------------------------------
-=======
 
     // ----- static helpers ------------------------------------------------------------------------
->>>>>>> 02b35d50
 
     /**
      * Read the ops for a particular method.
@@ -96,12 +82,8 @@
         Op[] aop = new Op[cOps];
         for (int i = 0; i < cOps; ++i)
             {
-<<<<<<< HEAD
-            aop[i] = instantiate(in.readUnsignedByte(), in, aconst);;
-=======
             aop[i] = instantiate(in.readUnsignedByte(), in, aconst);
             ;
->>>>>>> 02b35d50
             }
 
         return aop;
@@ -123,339 +105,6 @@
             {
             case OP_NOP:
                 return new Nop(in, aconst);
-<<<<<<< HEAD
-                break;
-            case OP_LINE_1:
-                return new Line_1(in, aconst);
-                break;
-            case OP_LINE_N:
-                return new Line_N(in, aconst);
-                break;
-            case OP_BREAK:
-                return new Break(in, aconst);
-                break;
-            case OP_ENTER:
-                return new Enter(in, aconst);
-                break;
-            case OP_EXIT:
-                return new Exit(in, aconst);
-                break;
-            case OP_GUARD:
-                return new GuardStart(in, aconst);
-                break;
-            case OP_END_GUARD:
-                return new GuardEnd(in, aconst);
-                break;
-            case OP_HANDLER:
-                return new HandlerStart(in, aconst);
-                break;
-            case OP_END_HANDLER:
-                return new HandlerEnd(in, aconst);
-                break;
-            case OP_GUARD_ALL:
-                return new GuardAll(in, aconst);
-                break;
-            case OP_FINALLY:
-                return new FinallyStart(in, aconst);
-                break;
-            case OP_END_FINALLY:
-                return new FinallyEnd(in, aconst);
-                break;
-            case OP_THROW:
-                return new Throw(in, aconst);
-                break;
-            case OP_ADD:
-                return new Add(in, aconst);
-                break;
-            case OP_GOTO:
-                return new GoTo(in, aconst);
-                break;
-            case OP_JMP:
-                return new Jump(in, aconst);
-                break;
-            case OP_JMP_TRUE:
-                return new JumpTrue(in, aconst);
-                break;
-            case OP_JMP_FALSE:
-                return new JumpFalse(in, aconst);
-                break;
-            case OP_JMP_ZERO:
-                return new JumpZero(in, aconst);
-                break;
-            case OP_JMP_NZERO:
-                return new JumpNotZero(in, aconst);
-                break;
-            case OP_JMP_NULL:
-                return new JumpNull(in, aconst);
-                break;
-            case OP_JMP_NNULL:
-                return new JumpNotNull(in, aconst);
-                break;
-            case OP_JMP_EQ:
-                return new JumpEq(in, aconst);
-                break;
-            case OP_JMP_NEQ:
-                return new JumpNotEq(in, aconst);
-                break;
-            case OP_JMP_LT:
-                return new JumpLt(in, aconst);
-                break;
-            case OP_JMP_LTE:
-                return new JumpLte(in, aconst);
-                break;
-            case OP_JMP_GT:
-                return new JumpGt(in, aconst);
-                break;
-            case OP_JMP_GTE:
-                return new JumpGte(in, aconst);
-                break;
-            case OP_VAR:
-                return new Var(in, aconst);
-                break;
-            case OP_IVAR:
-                return new IVar(in, aconst);
-                break;
-            case OP_NVAR:
-                return new NVar(in, aconst);
-                break;
-            case OP_INVAR:
-                return new INVar(in, aconst);
-                break;
-            case OP_DVAR:
-                return new DVar(in, aconst);
-                break;
-            case OP_DNVAR:
-                return new DNVar(in, aconst);
-                break;
-            case OP_SVAR:
-                return new SVar(in, aconst);
-                break;
-            case OP_TVAR:
-                return new TVar(in, aconst);
-                break;
-            case OP_REF:
-                return new Ref(in, aconst);
-                break;
-            case OP_MOV:
-                return new Move(in, aconst);
-                break;
-            case OP_MOV_REF:
-                return new MoveRef(in, aconst);
-                break;
-            case OP_NEG:
-                return new Neg(in, aconst);
-                break;
-            case OP_INC:
-                return new Inc(in, aconst);
-                break;
-            case OP_POSTINC:
-                return new PostInc(in, aconst);
-                break;
-            case OP_PREINC:
-                return new PreInc(in, aconst);
-                break;
-            case OP_P_GET:
-                return new PGet(in, aconst);
-                break;
-            case OP_P_SET:
-                return new PSet(in, aconst);
-                break;
-            case OP_P_POSTINC:
-                return new PPostInc(in, aconst);
-                break;
-            case OP_P_PREINC:
-                return new PPreInc(in, aconst);
-                break;
-            case OP_L_GET:
-                return new LGet(in, aconst);
-                break;
-            case OP_L_SET:
-                return new LSet(in, aconst);
-                break;
-            case OP_CALL_00:
-                return new Call_00(in, aconst);
-                break;
-            case OP_CALL_01:
-                return new Call_01(in, aconst);
-                break;
-            case OP_CALL_0N:
-                return new Call_0N(in, aconst);
-                break;
-            case OP_CALL_0T:
-                return new Call_0T(in, aconst);
-                break;
-            case OP_CALL_10:
-                return new Call_10(in, aconst);
-                break;
-            case OP_CALL_11:
-                return new Call_11(in, aconst);
-                break;
-            case OP_CALL_1N:
-                return new Call_1N(in, aconst);
-                break;
-            case OP_CALL_1T:
-                return new Call_1T(in, aconst);
-                break;
-            case OP_CALL_N0:
-                return new Call_N0(in, aconst);
-                break;
-            case OP_CALL_N1:
-                return new Call_N1(in, aconst);
-                break;
-            case OP_CALL_NN:
-                return new Call_NN(in, aconst);
-                break;
-            case OP_CALL_NT:
-                return new Call_NT(in, aconst);
-                break;
-            case OP_CALL_T0:
-                return new Call_T0(in, aconst);
-                break;
-            case OP_CALL_T1:
-                return new Call_T1(in, aconst);
-                break;
-            case OP_CALL_TN:
-                return new Call_TN(in, aconst);
-                break;
-            case OP_CALL_TT:
-                return new Call_TT(in, aconst);
-                break;
-            case OP_INVOKE_00:
-                return new Invoke_00(in, aconst);
-                break;
-            case OP_INVOKE_01:
-                return new Invoke_01(in, aconst);
-                break;
-            case OP_INVOKE_0N:
-                return new Invoke_0N(in, aconst);
-                break;
-            case OP_INVOKE_0T:
-                return new Invoke_0N(in, aconst);
-                break;
-            case OP_INVOKE_10:
-                return new Invoke_10(in, aconst);
-                break;
-            case OP_INVOKE_11:
-                return new Invoke_11(in, aconst);
-                break;
-            case OP_INVOKE_1N:
-                return new Invoke_1N(in, aconst);
-                break;
-            case OP_INVOKE_1T:
-                return new Invoke_1T(in, aconst);
-                break;
-            case OP_INVOKE_N0:
-                return new Invoke_N0(in, aconst);
-                break;
-            case OP_INVOKE_N1:
-                return new Invoke_N1(in, aconst);
-                break;
-            case OP_INVOKE_NN:
-                return new Invoke_NN(in, aconst);
-                break;
-            case OP_INVOKE_NT:
-                return new Invoke_NT(in, aconst);
-                break;
-            case OP_INVOKE_T0:
-                return new Invoke_T0(in, aconst);
-                break;
-            case OP_INVOKE_T1:
-                return new Invoke_T1(in, aconst);
-                break;
-            case OP_INVOKE_TN:
-                return new Invoke_TN(in, aconst);
-                break;
-            case OP_INVOKE_TT:
-                return new Invoke_TT(in, aconst);
-                break;
-            case OP_I_GET:
-                return new IGet(in, aconst);
-                break;
-            case OP_I_SET:
-                return new ISet(in, aconst);
-                break;
-            case OP_I_REF:
-                return new IRef(in, aconst);
-                break;
-            case OP_NEW_1:
-                return new New_1(in, aconst);
-                break;
-            case OP_NEW_N:
-                return new New_N(in, aconst);
-                break;
-            case OP_NEW_0G:
-                return new New_0G(in, aconst);
-                break;
-            case OP_NEW_1G:
-                return new New_1G(in, aconst);
-                break;
-            case OP_NEW_NG:
-                return new New_NG(in, aconst);
-                break;
-            case OP_CONSTR_1:
-                return new Construct_1(in, aconst);
-                break;
-            case OP_CONSTR_N:
-                return new Construct_N(in, aconst);
-                break;
-            case OP_ASSERT:
-                return new Assert(in, aconst);
-                break;
-            case OP_ASSERT_T:
-                return new AssertT(in, aconst);
-                break;
-            case OP_MBIND:
-                return new MBind(in, aconst);
-                break;
-            case OP_FBIND:
-                return new FBind(in, aconst);
-                break;
-            case OP_RETURN_0:
-                return new Return_0(in, aconst);
-                break;
-            case OP_RETURN_1:
-                return new Return_1(in, aconst);
-                break;
-            case OP_RETURN_N:
-                return new Return_N(in, aconst);
-                break;
-            case OP_RETURN_T:
-                return new Return_T(in, aconst);
-                break;
-            case OP_IS_ZERO:
-                return new IsZero(in, aconst);
-                break;
-            case OP_IS_NZERO:
-                return new IsNotZero(in, aconst);
-                break;
-            case OP_IS_NULL:
-                return new IsNull(in, aconst);
-                break;
-            case OP_IS_NNULL:
-                return new IsNotNull(in, aconst);
-                break;
-            case OP_IS_EQ:
-                return new IsEq(in, aconst);
-                break;
-            case OP_IS_NEQ:
-                return new IsNotEq(in, aconst);
-                break;
-            case OP_IS_LT:
-                return new IsLt(in, aconst);
-                break;
-            case OP_IS_LTE:
-                return new IsLte(in, aconst);
-                break;
-            case OP_IS_GT:
-                return new IsGt(in, aconst);
-                break;
-            case OP_IS_GTE:
-                return new IsGte(in, aconst);
-                break;
-            case OP_IS_NOT:
-                return new IsNot(in, aconst);
-                break;
-=======
             case OP_LINE_1:
                 return new Line_1(in, aconst);
             case OP_LINE_N:
@@ -676,7 +325,6 @@
                 return new IsGte(in, aconst);
             case OP_IS_NOT:
                 return new IsNot(in, aconst);
->>>>>>> 02b35d50
             default:
                 throw new IllegalStateException("op=" + byteToHexString(nOp));
             }
@@ -724,260 +372,6 @@
             }
         }
 
-<<<<<<< HEAD
-    
-    // ----- op-codes --------------------------------------------------------------------------------------------------
-
-    public static final int OP_NOP             = 0x00;
-    public static final int OP_LINE_1          = 0x01;
-    public static final int OP_LINE_N          = 0x02;
-    public static final int OP_BREAK           = 0x03;
-    public static final int OP_ENTER           = 0x04;
-    public static final int OP_EXIT            = 0x05;
-    public static final int OP_GUARD           = 0x06;
-    public static final int OP_END_GUARD       = 0x07;
-    public static final int OP_HANDLER         = 0x08;
-    public static final int OP_END_HANDLER     = 0x09;
-    public static final int OP_GUARD_ALL       = 0x0A;
-    public static final int OP_FINALLY         = 0x0B;
-    public static final int OP_END_FINALLY     = 0x0C;
-    public static final int OP_THROW           = 0x0D;
-    public static final int OP_RESERVED_0E     = 0x0E;
-    public static final int OP_RESERVED_0F     = 0x0F;
-
-    public static final int OP_GOTO            = 0x10;
-    public static final int OP_JMP             = 0x11;
-    public static final int OP_JMP_TRUE        = 0x12;
-    public static final int OP_JMP_FALSE       = 0x13;
-    public static final int OP_JMP_ZERO        = 0x14;
-    public static final int OP_JMP_NZERO       = 0x15;
-    public static final int OP_JMP_NULL        = 0x16;
-    public static final int OP_JMP_NNULL       = 0x17;
-    public static final int OP_JMP_EQ          = 0x18;
-    public static final int OP_JMP_NEQ         = 0x19;
-    public static final int OP_JMP_LT          = 0x1A;
-    public static final int OP_JMP_LTE         = 0x1B;
-    public static final int OP_JMP_GT          = 0x1C;
-    public static final int OP_JMP_GTE         = 0x1D;
-    public static final int OP_JMP_TYPE        = 0x1E;
-    public static final int OP_JMP_NTYPE       = 0x1F;
-
-    public static final int OP_VAR             = 0x20;
-    public static final int OP_IVAR            = 0x21;
-    public static final int OP_NVAR            = 0x22;
-    public static final int OP_INVAR           = 0x23;
-    public static final int OP_DVAR            = 0x24;
-    public static final int OP_DNVAR           = 0x25;
-    public static final int OP_SVAR            = 0x26;
-    public static final int OP_TVAR            = 0x27;
-    public static final int OP_REF             = 0x28;
-    public static final int OP_CREF            = 0x29;
-    public static final int OP_CAST            = 0x2A;
-    public static final int OP_MOV             = 0x2B;
-    public static final int OP_MOV_REF         = 0x2C;
-    public static final int OP_MOV_CREF        = 0x2D;
-    public static final int OP_MOV_CAST        = 0x2E;
-    public static final int OP_SWAP            = 0x2F;
-
-    public static final int OP_ADD             = 0x30;
-    public static final int OP_SUB             = 0x31;
-    public static final int OP_MUL             = 0x32;
-    public static final int OP_DIV             = 0x33;
-    public static final int OP_MOD             = 0x34;
-    public static final int OP_SHL             = 0x35;
-    public static final int OP_SHR             = 0x36;
-    public static final int OP_USHR            = 0x37;
-    public static final int OP_AND             = 0x38;
-    public static final int OP_OR              = 0x39;
-    public static final int OP_XOR             = 0x3A;
-    public static final int OP_DIVMOD          = 0x3B;
-    public static final int OP_POS             = 0x3C;
-    public static final int OP_NEG             = 0x3D;
-    public static final int OP_COMPL           = 0x3E;
-    public static final int OP_RESERVED_3F     = 0x3F;
-
-    public static final int OP_INC             = 0x40;
-    public static final int OP_DEC             = 0x41;
-    public static final int OP_POSTINC         = 0x42;
-    public static final int OP_POSTDEC         = 0x43;
-    public static final int OP_PREINC          = 0x44;
-    public static final int OP_PREDEC          = 0x45;
-    public static final int OP_ADD_ASGN        = 0x46;
-    public static final int OP_SUB_ASGN        = 0x47;
-    public static final int OP_MUL_ASGN        = 0x48;
-    public static final int OP_DIV_ASGN        = 0x49;
-    public static final int OP_MOD_ASGN        = 0x4A;
-    public static final int OP_SHL_ASGN        = 0x4B;
-    public static final int OP_SHR_ASGN        = 0x4C;
-    public static final int OP_USHR_ASGN       = 0x4D;
-    public static final int OP_AND_ASGN        = 0x4E;
-    public static final int OP_OR_ASGN         = 0x4F;
-    public static final int OP_XOR_ASGN        = 0x50;
-    public static final int OP_RESERVED_51     = 0x51;
-    // ...
-    public static final int OP_RESERVED_5F     = 0x5F;
-
-    public static final int OP_P_GET           = 0x60;
-    public static final int OP_P_SET           = 0x61;
-    public static final int OP_P_REF           = 0x62;
-    public static final int OP_P_CREF          = 0x63;
-    public static final int OP_P_INC           = 0x64;
-    public static final int OP_P_DEC           = 0x65;
-    public static final int OP_P_POSTINC       = 0x66;
-    public static final int OP_P_POSTDEC       = 0x67;
-    public static final int OP_P_PREINC        = 0x68;
-    public static final int OP_P_PREDEC        = 0x69;
-    public static final int OP_P_ADD_ASGN      = 0x6A;
-    public static final int OP_P_SUB_ASGN      = 0x6B;
-    public static final int OP_P_MUL_ASGN      = 0x6C;
-    public static final int OP_P_DIV_ASGN      = 0x6D;
-    public static final int OP_P_MOD_ASGN      = 0x6E;
-    public static final int OP_P_SHL_ASGN      = 0x6F;
-    public static final int OP_P_SHR_ASGN      = 0x70;
-    public static final int OP_P_USHR_ASGN     = 0x71;
-    public static final int OP_P_AND_ASGN      = 0x72;
-    public static final int OP_P_OR_ASGN       = 0x73;
-    public static final int OP_P_XOR_ASGN      = 0x74;
-    public static final int OP_RESERVED_65     = 0x75;
-    public static final int OP_RESERVED_66     = 0x76;
-    public static final int OP_RESERVED_67     = 0x77;
-    public static final int OP_L_GET           = 0x78;
-    public static final int OP_L_SET           = 0x79;
-    public static final int OP_L_REF           = 0x7A;
-    public static final int OP_RESERVED_6B     = 0x7B;
-    //                      ...                ...
-    public static final int OP_RESERVED_6F     = 0x7F;
-
-    public static final int OP_CALL_00         = 0x80;
-    public static final int OP_CALL_01         = 0x81;
-    public static final int OP_CALL_0N         = 0x82;
-    public static final int OP_CALL_0T         = 0x83;
-    public static final int OP_CALL_10         = 0x84;
-    public static final int OP_CALL_11         = 0x85;
-    public static final int OP_CALL_1N         = 0x86;
-    public static final int OP_CALL_1T         = 0x87;
-    public static final int OP_CALL_N0         = 0x88;
-    public static final int OP_CALL_N1         = 0x89;
-    public static final int OP_CALL_NN         = 0x8A;
-    public static final int OP_CALL_NT         = 0x8B;
-    public static final int OP_CALL_T0         = 0x8C;
-    public static final int OP_CALL_T1         = 0x8D;
-    public static final int OP_CALL_TN         = 0x8E;
-    public static final int OP_CALL_TT         = 0x8F;
-
-    public static final int OP_INVOKE_00       = 0x90;
-    public static final int OP_INVOKE_01       = 0x91;
-    public static final int OP_INVOKE_0N       = 0x92;
-    public static final int OP_INVOKE_0T       = 0x93;
-    public static final int OP_INVOKE_10       = 0x94;
-    public static final int OP_INVOKE_11       = 0x95;
-    public static final int OP_INVOKE_1N       = 0x96;
-    public static final int OP_INVOKE_1T       = 0x97;
-    public static final int OP_INVOKE_N0       = 0x98;
-    public static final int OP_INVOKE_N1       = 0x99;
-    public static final int OP_INVOKE_NN       = 0x9A;
-    public static final int OP_INVOKE_NT       = 0x9B;
-    public static final int OP_INVOKE_T0       = 0x9C;
-    public static final int OP_INVOKE_T1       = 0x9D;
-    public static final int OP_INVOKE_TN       = 0x9E;
-    public static final int OP_INVOKE_TT       = 0x9F;
-
-    public static final int OP_I_GET           = 0xA0;
-    public static final int OP_I_SET           = 0xA1;
-    public static final int OP_I_REF           = 0xA2;
-    public static final int OP_I_CREF          = 0xA3;
-    public static final int OP_I_INC           = 0xA4;
-    public static final int OP_I_DEC           = 0xA5;
-    public static final int OP_I_POSTINC       = 0xA6;
-    public static final int OP_I_POSTDEC       = 0xA7;
-    public static final int OP_I_PREINC        = 0xA8;
-    public static final int OP_I_PREDEC        = 0xA9;
-    public static final int OP_I_ADD_ASGN      = 0xAA;
-    public static final int OP_I_SUB_ASGN      = 0xAB;
-    public static final int OP_I_MUL_ASGN      = 0xAC;
-    public static final int OP_I_DIV_ASGN      = 0xAD;
-    public static final int OP_I_MOD_ASGN      = 0xAE;
-    public static final int OP_I_SHL_ASGN      = 0xAF;
-
-    public static final int I_SHR_ASGN         = 0xA0;
-    public static final int I_USHR_ASGN        = 0xA1;
-    public static final int I_AND_ASGN         = 0xA2;
-    public static final int I_OR_ASGN          = 0xA3;
-    public static final int I_XOR_ASGN         = 0xA4;
-    public static final int RESERVED_95        = 0xAE;
-    //                      ...                ...
-    public static final int RESERVED_9F        = 0xAF;
-
-    public static final int OP_NEW_0           = 0xB0;
-    public static final int OP_NEW_1           = 0xB1;
-    public static final int OP_NEW_N           = 0xB2;
-    public static final int OP_NEW_T           = 0xB3;
-    public static final int OP_NEW_0G          = 0xB4;
-    public static final int OP_NEW_1G          = 0xB5;
-    public static final int OP_NEW_NG          = 0xB6;
-    public static final int OP_NEW_TG          = 0xB7;
-    public static final int OP_NEWC_0          = 0xB8;
-    public static final int OP_NEWC_1          = 0xB9;
-    public static final int OP_NEWC_N          = 0xBA;
-    public static final int OP_NEWC_T          = 0xBB;
-    public static final int OP_CONSTR_0        = 0xBC;
-    public static final int OP_CONSTR_1        = 0xBD;
-    public static final int OP_CONSTR_N        = 0xBE;
-    public static final int OP_CONSTR_T        = 0xBF;
-
-    public static final int OP_RTYPE_1         = 0xC0;
-    public static final int OP_RTYPE_N         = 0xC1;
-    public static final int OP_MATCH_2         = 0xC2;
-    public static final int OP_MATCH_3         = 0xC3;
-    public static final int OP_MATCH_N         = 0xC4;
-    public static final int OP_ASSERT          = 0xC5;
-    public static final int OP_ASSERT_T        = 0xC6;
-    public static final int OP_ASSERT_V        = 0xC7;
-    public static final int OP_MBIND           = 0xC8;
-    public static final int OP_FBIND           = 0xC9;
-    public static final int OP_FBINDN          = 0xCA;
-    public static final int OP_RETURN_0        = 0xCB;
-    public static final int OP_RETURN_1        = 0xCC;
-    public static final int OP_RETURN_N        = 0xCD;
-    public static final int OP_RETURN_T        = 0xCE;
-    public static final int RESERVED_BF        = 0xCF;
-
-    public static final int OP_IS_ZERO         = 0xD0;
-    public static final int OP_IS_NZERO        = 0xD1;
-    public static final int OP_IS_NULL         = 0xD2;
-    public static final int OP_IS_NNULL        = 0xD3;
-    public static final int OP_IS_EQ           = 0xD4;
-    public static final int OP_IS_NEQ          = 0xD5;
-    public static final int OP_IS_LT           = 0xD6;
-    public static final int OP_IS_LTE          = 0xD7;
-    public static final int OP_IS_GT           = 0xD8;
-    public static final int OP_IS_GTE          = 0xD9;
-    public static final int OP_IS_NOT          = 0xDA;
-    public static final int OP_IS_TYPE         = 0xDB;
-    public static final int OP_IS_NTYPE        = 0xDC;
-    public static final int OP_IS_SVC          = 0xDD;
-    public static final int OP_IS_CONST        = 0xDE;
-    public static final int OP_IS_IMMT         = 0xDF;
-
-    public static final int OP_COND            = 0xE0;
-    public static final int OP_NCOND           = 0xE1;
-    public static final int OP_ACOND           = 0xE2;
-    public static final int OP_NACOND          = 0xE3;
-    public static final int OP_TCOND           = 0xE4;
-    public static final int OP_NTCOND          = 0xE5;
-    public static final int OP_DCOND           = 0xE6;
-    public static final int OP_NDCOND          = 0xE7;
-    public static final int OP_PCOND           = 0xE8;
-    public static final int OP_NPCOND          = 0xE9;
-    public static final int OP_VCOND           = 0xEA;
-    public static final int OP_NVCOND          = 0xEB;
-    public static final int OP_XCOND           = 0xEC;
-    public static final int OP_NXCOND          = 0xED;
-    public static final int OP_END_COND        = 0xEE;
-    public static final int RESERVED_DF        = 0xEF;
-    
-    
-=======
 
     // ----- op-codes --------------------------------------------------------------------------------------------------
 
@@ -1235,7 +629,6 @@
     public static final int OP_X_PRINT  = 0xFF;
 
 
->>>>>>> 02b35d50
     // ----- pre-defined arguments -------------------------------------------------------------------------------------
 
     /**
@@ -1353,14 +746,11 @@
     // ----- other constants -------------------------------------------------------------------------------------------
 
     /**
-<<<<<<< HEAD
-=======
      * An empty array of ops.
      */
     public static final Op[] NO_OPS = new Op[0];
 
     /**
->>>>>>> 02b35d50
      * The first constant, constant #0, is at this index (which is a negative). For a constant whose index is {@code i},
      * it is encoded as: {@code CONSTANT_OFFSET - i}
      */
