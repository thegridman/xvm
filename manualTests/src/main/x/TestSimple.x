--- conflicted
+++ resolved
@@ -4,14 +4,6 @@
 
     void run()
         {
-<<<<<<< HEAD
-        immutable Int32[] ints = [1, 2, 3];
-        Int64 n = 4;
-        for (Int64 p : ints)
-            {
-            assert p != n; // used to fail to compile
-            }
-=======
         Int i;
 
         i = Int64.MaxValue;  // 9223372036854775807 (0x7FFFFFFFFFFFFFFF)
@@ -74,6 +66,5 @@
             assert;
             }
         catch (OutOfBounds e) {}
->>>>>>> 2eb11fbe
         }
     }