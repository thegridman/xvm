/**
 * A Map is a _dictionary_ data structure that stores _values_, each identified by a _key_; the
 * combination of a key and its value is an _entry_.
 *
 * The Map is one of the most commonly used data structures, because it allows information to be
 * easily _related to_ other information.
 */
interface Map<KeyType, ValueType>
        extends VariablyMutable
        extends Stringable
    {
    /**
     * Describes the mutability of this Map:
     *
     * * A **mutable** map is one that allows items to be added and removed, and whose values for
     *   particular keys can be replaced, and whose contents are generally not required to be
     *   immutable. If an implementation provides support for more than one mode, including a
     *   **mutable** mode, then it should implement the [MutableAble] interface.
     * * A **fixed size** map is one that does not allow items to be added or removed, but whose
     *   values for particular keys can be replaced, and whose contents are generally not required
     *   to be immutable. If an implementation provides support for more than one mode, including
     *   a **fixed size** mode, then it should implement the [FixedSizeAble] interface.
     * * A **persistent** map is one that does not allow items to be added or removed, whose values
     *   for particular keys can not be replaced, but whose contents are generally not required to
     *   be immutable. Requesting a persistent map to add, remove, or modify its contents will
     *   result in a new persistent map as a result of the request. If an implementation provides
     *   support for more than one mode, including a **persistent** mode, then it should implement
     *   the [PersistentAble] interface.
     * * A **const** map is one that is immutable, whose size and contents are immutable, and which
     *   provides a new **const** map as the result of any mutating request. If an implementation
     *   provides support for more than one mode, including a **const** mode, then it should
     *   implement the [ConstAble] interface.
     */
    @Override
    @RO MutabilityConstraint mutability;


    // ----- read operations -----------------------------------------------------------------------

    /**
     * Determine the size of the Map, which is the number of entries (key/value pairs) in the Map.
     */
    @RO Int size;

    /**
     * Determine if the Map is empty.
     *
     * This is equivalent to checking `size == 0`, but may be implemented more efficiently for Map
     * implementations that have a cost associated with calculating the size.
     */
    @RO Boolean empty.get()
        {
        return size == 0;
        }

    /**
     * Check if this map contains the specified key.
     *
     * @param key  specifies the key that may or may not already be present in the map
     *
     * @return the True iff the specified key exists in the map
     */
    Boolean contains(KeyType key)
        {
        return get(key);
        }

    /**
     * Obtain the value associated with the specified key, iff that key is present in the map. If
     * the key is not present in the map, then this method returns a conditional `False`.
     *
     * @param key  the key to look up in the map
     *
     * @return a conditional True and the value associated with the specified key if it exists in
     *         the map; otherwise a conditional False
     */
    conditional ValueType get(KeyType key);

    /**
     * Obtain the value associated with the specified key, or the value `Null` if the key is
     * not present in the map.
     *
     * @param key  the key to look up in the map
     *
     * @return the value for the associated key if it exists in the map; otherwise Null
     */
    @Op("[]")
    ValueType? getOrNull(KeyType key)
        {
        if (ValueType value : get(key))
            {
            return value;
            }

        return Null;
        }

    /**
     * Obtain the value associated with the specified key, or if the key does not already exist in
     * the map, return the specified default value. Note that his method does not store the default
     * if the key is missing; it simply returns it. To store the result, use [computeIfAbsent]
     * instead.
     *
     * @param key     specifies the key that may or may not already be present in the map
     * @param dftval  the default value
     *
     * @return the value for the specified key if it exists in the map; otherwise, the default value
     */
    ValueType getOrDefault(KeyType key, ValueType dftval)
        {
        if (ValueType value : get(key))
            {
            return value;
            }

        return dftval;
        }

    /**
     * Obtain the value associated with the specified key, or if the key does not already exist in
     * the map, compute a default value using the specified function. Note that his method does
     * **not** store the result of the computation; it simply returns the computed value. To store
     * the result, use [computeIfAbsent] instead.
     *
     * @param key      specifies the key that may or may not already be present in the map
     * @param compute  the function that will be called iff the key does not exist in the map
     *
     * @return the value associated with the specified key iff the key exists in the map; otherwise,
     *         the result from the provided function
     */
    ValueType getOrCompute(KeyType key, function ValueType () compute)
        {
        if (ValueType value : get(key))
            {
            return value;
            }

        return compute();
        }

    /**
     * Obtain the set of all keys in the map.
     *
     * Example usage:
     *
     *   if (map.keys.contains(name)) {...}
     *
     * The returned set is expected to support mutation operations iff the map is _mutable_; the
     * returned set is not expected to support the `add` or `addAll` operations.
     */
    @RO Set<KeyType> keys;

    /**
     * Obtain the collection of all values (one for each key) in the map.
     *
     * The returned collection is expected to support mutation operations iff the map is _mutable_;
     * the returned collection is _not_ expected to support the `add` or `addAll` operations.
     */
    @RO Collection<ValueType> values;

    /**
     * Obtain the set of all entries (key/value pairs) in the map.
     *
     * The returned set is expected to support mutation operations iff the map is _mutable_.
     */
    @RO Set<Entry> entries;


    // ----- write operations ----------------------------------------------------------------------

    /**
     * Store a mapping of the specified key to the specified value, regardless of whether that key
     * is already present in the map.
     *
     * A _mutable_ map will perform the operation in place. A _fixed size_ map will perform the
     * operation in place iff the key is currently present in the map. A _persistent_ or _const_
     * map will return a new map reflecting the requested change.
     *
     * @param key    the key to store in the map
     * @param value  the value to associate with the specified key
     *
     * @return the resultant map, which is the same as `this` for a mutable map
     */
    conditional Map put(KeyType key, ValueType value)
        {
        TODO entry addition and modification is not supported
        }

    /**
     * Store in this map each of the mappings of key and values specified in another map, regardless
     * of whether those keys and/or values are already present in this map.
     *
     * A _mutable_ map will perform the operation in place. A _fixed size_ map will perform the
     * operation in place iff all of the keys are already present in the map. In all other cases,
     * including all other modes of map, a new map will be returned reflecting the requested change.
     *
     * @param that  another map containing keys and associated values to put into this map
     *
     * @return the resultant map, which is the same as `this` for a mutable map
     */
    conditional Map putAll(Map! that)
        {
        Boolean modified = False;
        Map     result   = this;
        for (Entry entry : that.entries)
            {
            if (result : result.put(entry.key, entry.value))
                {
                modified = True;
                }
            }
        return modified, result;
        }

    /**
     * Map the specified key to the specified value, iff that key is *not* currently present in the
     * map.
     *
     * A _mutable_ map will perform the operation in place; all other modes of map will return a
     * new map that reflects the requested change.
     *
     * @param key    the key to store in the map
     * @param value  the value to associate with the specified key iff the key does not already
     *               exist in the map
     *
     * @return a conditional True and the resultant map if the key did not previously exist in the
     *         map; otherwise a conditional False
     */
    conditional Map putIfAbsent(KeyType key, ValueType value)
        {
        if (keys.contains(key))
            {
            return False;
            }

        return put(key, value);
        }

    /**
     * Store the specified new value in the map associated with the specified key, iff that key is
     * currently associated with the specified old value.
     *
     * @param key       the key to store in the map
     * @param valueOld  the value to verify is currently associated with the specified key
     * @param valueNew  the value to associate with the specified key
     *
     * @return a conditional True and the resultant map if the key did exist in the map and was
     *         associated with the previous value; otherwise a conditional False
     */
    conditional Map replace(KeyType key, ValueType valueOld, ValueType valueNew)
        {
        if (valueOld != valueNew)
            {
            if (ValueType valueCur : get(key))
                {
                if (valueOld == valueCur)
                    {
                    return put(key, valueNew);
                    }
                }
            }

        return False;
        }

    /**
     * Remove the specified key and any associated value from this map.
     *
     * @param key  the key to remove from this map
     *
     * @return the resultant map, which is the same as `this` for a mutable map
     */
    conditional Map remove(KeyType key)
        {
        TODO entry removal is not supported
        }

    /**
     * Remove the specified key and the associated value from this map, iff the key exists in this
     * map and is associated with the specified value.
     *
     * @param key    the key to remove from the map
     * @param value  the value to verify is currently associated with the specified key
     *
     * @return the resultant Map if the key did exist in the Map, was associated with the specified
     *         value, and was modified in the returned Map
     */
    conditional Map remove(KeyType key, ValueType value)
        {
        if (ValueType valueOld : get(key))
            {
            if (value == valueOld)
                {
                return True, remove(key);
                }
            }

        return False;
        }

    /**
     * Remove all key/value mappings from the map.
     *
     * A _mutable_ map will perform the operation in place; all other modes of map will return a
     * new map that reflects the requested changes.
     *
     * @return the resultant map, which will be `this` for a mutable map
     */
    conditional Map clear();


    // ----- Entry operations -----------------------------------------------------------

    /**
     * Apply the specified function to the entry for the specified key. If that key does not exist
     * in the map, an Entry is provided to it whose [Entry.exists] property is False;
     * setting the value of the entry will cause the entry to _appear in_ the map, which is to say
     * that the map will contain an entry for that key with that value. Similarly, calling {@link
     * Entry.remove remove} on the entry will ensure that the key and any associated value are _not_
     * present in the map.
     *
     * @param key      specifies which entry to process
     * @param compute  the function that will operate against the Entry
     *
     * @return the result of the specified function
     *
     * @throws ReadOnly if an attempt is made to add or remove an entry in a map that is not
     *                  _mutable_, or to modify an entry in a map that is not _mutable_ or
     *                  _fixed size_
     */
    <ResultType> ResultType process(KeyType key, function ResultType (Entry) compute);

    /**
     * Apply the specified function to the Entry objects for the specified keys.
     *
     * @param keys     specifies which keys to process
     * @param compute  the function that will operate against each Entry
     *
     * @return a Map containing the results from the specified function applied against the entries
     *         for the specified keys
     *
     * @throws ReadOnly if an attempt is made to add or remove an entry in a map that is not
     *                  _mutable_, or to modify an entry in a map whose [mutability] is not
     *                  `Mutable` or `FixedSize`
     */
    <ResultType> Map<KeyType, ResultType> processAll(Collection<KeyType> keys,
            function ResultType (Entry) compute)
        {
        ListMap<KeyType, ResultType> result = new ListMap(keys.size);
        for (KeyType key : keys)
            {
            result.put(key, process(key, compute));
            }
        return result;
        }

    /**
     * Apply the specified function to the entry for the specified key, iff such an entry exists in
     * the map.
     *
     * @param key      specifies which entry to process
     * @param compute  the function that will operate against the Entry, iff the entry
     *                 already exists in the map
     *
     * @return a conditional True and the result of the specified function iff the entry exists;
     *         otherwise a conditional False
     *
     * @throws ReadOnly if an attempt is made to modify an entry in a map that is not
     *                  _mutable_ or _fixed size_
     */
    <ResultType> conditional ResultType processIfPresent(
            KeyType key, function ResultType (Entry) compute)
        {
        // this implementation can be overridden to combine the contains() and process() into
        // a single step
        if (contains(key))
            {
            return True, process(key, entry ->
                {
                assert entry.exists;
                return compute(entry);
                });
            }
        else
            {
            return False;
            }
        }

    /**
     * Obtain the existing value for the specified key, or if the key does not already exist in the
     * map, create a new entry in the map containing the specified key and the result of the
     * specified function.
     *
     * @param key      specifies the key that may or may not already be present in the map
     * @param compute  the function that will be called iff the key does not already exist in the
     *                 map, and which will return the new value to associate with that key
     *
     * @return the value for the specified key, which may have already existed in the map, or may
     *         have just been calculated by the specified function and placed into the map
     *
     * @throws ReadOnly if an attempt is made to add an entry in a map that is not _mutable_
     */
    ValueType computeIfAbsent(KeyType key, function ValueType () compute)
        {
        return process(key, entry ->
            {
            if (entry.exists)
                {
                return entry.value;
                }

            if (mutability != Mutable)
                {
                throw new ReadOnly();
                }

            ValueType value = compute();
            entry.value = value;
            return value;
            });
        }


<<<<<<< HEAD
    @Override
    immutable Map ensureConst(Boolean inPlace = false)
        {
        if (inPlace)
            {
            return makeImmutable();
            }
        throw new UnsupportedOperation();
        }

    // ----- equality ------------------------------------------------------------------------------

    /**
     * Two maps are equal iff they are they contain the same keys, and the value associated with
     * each key in the first map is equal to the value associated with the same key in the second
     * map.
     */
    static <CompileType extends Map> Boolean equals(CompileType map1, CompileType map2)
        {
        if (map1.size != map2.size)
            {
            return false;
            }

        for (CompileType.KeyType key1, CompileType.ValueType value1 : map1)
            {
            if (CompileType.ValueType value2 : map2.get(key1))
                {
                if (value2 == value1)
                    {
                    continue;
                    }
                }
            return false;
            }

        return true;
        }

    // ----- keys set implementations --------------------------------------------------------------

    /**
     * An implementation of the Set for the {@link Map.keys} property that delegates back
     * to the map and to the map's {@link Map.entries entries}.
     */
    class EntryBasedKeySet
            implements Set<KeyType>
        {
        @Override
        Int size.get()
            {
            return Map.this.size;
            }

        @Override
        Boolean empty.get()
            {
            return Map.this.empty;
            }

        @Override
        Iterator<KeyType> iterator()
            {
            return new Iterator()
                {
                Iterator<Entry> entryIterator = Map.this.entries.iterator();

                @Override
                conditional KeyType next()
                    {
                    if (Entry entry : entryIterator.next())
                        {
                        return true, entry.key;
                        }
                    return false;
                    }
                };
            }

        @Override
        conditional EntryBasedKeySet remove(KeyType key)
            {
            Map newMap = Map.this.remove(key);
            assert Ref.equals(Map.this, newMap);
            return true, this;
            }

        @Override
        conditional EntryBasedKeySet removeIf(function Boolean (KeyType) shouldRemove)
            {
            Set<KeyType> oldKeys = Map.this.keys;
            oldKeys.removeIf(shouldRemove);
            assert Ref.equals(Map.this.keys, oldKeys);
            return true, this;
            }

        @Override
        conditional EntryBasedKeySet clear()
            {
            Map newMap = Map.this.clear();
            assert Ref.equals(Map.this, newMap);
            return true, this;
            }

        @Override
        Stream<KeyType> stream()
            {
            TODO
            }

        @Override
        EntryBasedKeySet clone()
            {
            return this;
            }
        }

    // ----- entries set implementations -----------------------------------------------------------
=======
    // ----- Entry interface -----------------------------------------------------------------------
>>>>>>> d9635d0b

    /**
     * A Map Entry represents a single mapping from a particular key to its value. The Entry
     * interface is designed to allow a Map implementor to re-use a temporary Entry instance to
     * represent a _current_ Entry, for example during iteration; this allows a single Entry object
     * to represent every Entry in the Map. As a consequence of this decision, an Entry consumer
     * *must* call [reify] on each entry that will be held beyond the scope of the current
     * iteration.
     *
     * When used for A consumer can determine whether an entry exists (is present in a map), to cause an entry to exist (if it
     * did not exist) by assigning a value, to change the value of an entry that does exist, and to
     * remove the entry if it exists.
     */
    interface Entry
        {
        /**
         * The key represented by the entry.
         */
        @RO KeyType key;

        /**
         * True iff the entry is existent in its map. An entry does not exist in its map before its
         * [value] has been assigned, or after a call to [remove].
         */
        @RO Boolean exists;

        /**
         * The value associated with the entry's key.
         *
         * The value property is not settable and the entry is not removable if the containing map
         * is _persistent_.
         *
         * If the entry does not [exist](exists), then the value is not readable; an attempt to get
         * the value of an will raise an `OutOfBounds`
         *
         * @throws OutOfBounds if an attempt is made to read the value of the entry when {@link
         *                     exists} is False
         * @throws ReadOnly    if an attempt is made to write the value of the entry when
         *                     the map is _persistent_ or `const`
         */
        ValueType value;

        /**
         * Remove the entry from its map.
         *
         * The entry is removable if the containing map is _mutable_; it is not removable if the
         * containing map is _fixed size_, _persistent_, or `const`.
         *
         * @throws ReadOnly if the map is _fixed size_, _persistent_, or `const`
         */
        void remove();

        /**
         * If the entry is a temporary object, for example an entry that can be re-used to represent
         * multiple logical entries within an entry iterator, then obtain a reference to the same
         * entry that is _not_ temporary, allowing the resulting reference to be held indefinitely.
         *
         * Holding the Entry will likely prevent the garbage-collection of the Map.
         *
         * @return an Entry object that can be retained indefinitely; changes to the values in the
         *         map may or may not be reflected in the returned Entry
         */
        Entry reify()
            {
            return this;
            }

        /**
         * Two entries are equal iff they contain equal keys and equal values (or neither exists).
         */
        static <CompileType extends Entry> Boolean equals(CompileType entry1, CompileType entry2)
            {
            return entry1.key == entry2.key
                && entry1.exists ?  entry2.exists && entry1.value == entry2.value
                                 : !entry2.exists;
            }
        }


    // ----- equality ------------------------------------------------------------------------------

    /**
     * Two maps are equal iff they are they contain the same keys, and the value associated with
     * each key in the first map is equal to the value associated with the same key in the second
     * map.
     */
    static <CompileType extends Map> Boolean equals(CompileType map1, CompileType map2)
        {
        if (map1.size != map2.size)
            {
            return False;
            }

        for (CompileType.KeyType key1, CompileType.ValueType value1 : map1)
            {
            if (CompileType.ValueType value2 : map2.get(key1))
                {
                if (value2 == value1)
                    {
                    continue;
                    }
                }
            return False;
            }

        return True;
        }


    // ----- Stringable methods --------------------------------------------------------------------

    @Override
    Int estimateStringLength()
        {
        return (3 * size)   // allow for "[]", for "=" on each entry, and ", " between each entry
                + estimateStringLength(keys)
                + estimateStringLength(values);
        }

    // TODO GG move this method to be inside of the above method
    private static Int estimateStringLength(Collection coll)
        {
        Int capacity = 0;
        if (coll.is(Collection<Stringable>))
            {
            for (coll.ElementType element : coll)
                {
                capacity += element.estimateStringLength();
                }
            }
        else
            {
            for (coll.ElementType element : coll)
                {
                if (element.is(Stringable))
                    {
                    capacity += element.estimateStringLength();
                    }
                else
                    {
                    // completely arbitrary estimate
                    capacity += 8;
                    }
                }
            }
        return capacity;
        }

    @Override
    void appendTo(Appender<Char> appender)
        {
        appender.add('[');

        if (KeyType.is(Type<Stringable>) && ValueType.is(Type<Stringable>))
            {
            Append:
            for (Entry entry : entries)
                {
                if (!Append.first)
                    {
                    appender.add(", ");
                    }
                entry.key.appendTo(appender);
                appender.add('=');
                entry.value.appendTo(appender);
                }
            }
        else
            {
            Append:
            for (Entry entry : entries)
                {
                if (!Append.first)
                    {
                    appender.add(", ");
                    }
                KeyType key = entry.key;
                if (key.is(Stringable))
                    {
                    key.appendTo(appender);
                    }
                else
                    {
                    appender.add(key.to<String>());
                    }

                appender.add('=');

                ValueType value = entry.value;
                if (value.is(Stringable))
                    {
                    value.appendTo(appender);
                    }
                else
                    {
                    appender.add(value.to<String>());
                    }
                }
            }
        appender.add(']');
        }
    }<|MERGE_RESOLUTION|>--- conflicted
+++ resolved
@@ -422,128 +422,7 @@
         }
 
 
-<<<<<<< HEAD
-    @Override
-    immutable Map ensureConst(Boolean inPlace = false)
-        {
-        if (inPlace)
-            {
-            return makeImmutable();
-            }
-        throw new UnsupportedOperation();
-        }
-
-    // ----- equality ------------------------------------------------------------------------------
-
-    /**
-     * Two maps are equal iff they are they contain the same keys, and the value associated with
-     * each key in the first map is equal to the value associated with the same key in the second
-     * map.
-     */
-    static <CompileType extends Map> Boolean equals(CompileType map1, CompileType map2)
-        {
-        if (map1.size != map2.size)
-            {
-            return false;
-            }
-
-        for (CompileType.KeyType key1, CompileType.ValueType value1 : map1)
-            {
-            if (CompileType.ValueType value2 : map2.get(key1))
-                {
-                if (value2 == value1)
-                    {
-                    continue;
-                    }
-                }
-            return false;
-            }
-
-        return true;
-        }
-
-    // ----- keys set implementations --------------------------------------------------------------
-
-    /**
-     * An implementation of the Set for the {@link Map.keys} property that delegates back
-     * to the map and to the map's {@link Map.entries entries}.
-     */
-    class EntryBasedKeySet
-            implements Set<KeyType>
-        {
-        @Override
-        Int size.get()
-            {
-            return Map.this.size;
-            }
-
-        @Override
-        Boolean empty.get()
-            {
-            return Map.this.empty;
-            }
-
-        @Override
-        Iterator<KeyType> iterator()
-            {
-            return new Iterator()
-                {
-                Iterator<Entry> entryIterator = Map.this.entries.iterator();
-
-                @Override
-                conditional KeyType next()
-                    {
-                    if (Entry entry : entryIterator.next())
-                        {
-                        return true, entry.key;
-                        }
-                    return false;
-                    }
-                };
-            }
-
-        @Override
-        conditional EntryBasedKeySet remove(KeyType key)
-            {
-            Map newMap = Map.this.remove(key);
-            assert Ref.equals(Map.this, newMap);
-            return true, this;
-            }
-
-        @Override
-        conditional EntryBasedKeySet removeIf(function Boolean (KeyType) shouldRemove)
-            {
-            Set<KeyType> oldKeys = Map.this.keys;
-            oldKeys.removeIf(shouldRemove);
-            assert Ref.equals(Map.this.keys, oldKeys);
-            return true, this;
-            }
-
-        @Override
-        conditional EntryBasedKeySet clear()
-            {
-            Map newMap = Map.this.clear();
-            assert Ref.equals(Map.this, newMap);
-            return true, this;
-            }
-
-        @Override
-        Stream<KeyType> stream()
-            {
-            TODO
-            }
-
-        @Override
-        EntryBasedKeySet clone()
-            {
-            return this;
-            }
-        }
-
-    // ----- entries set implementations -----------------------------------------------------------
-=======
     // ----- Entry interface -----------------------------------------------------------------------
->>>>>>> d9635d0b
 
     /**
      * A Map Entry represents a single mapping from a particular key to its value. The Entry
