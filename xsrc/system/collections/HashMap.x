import maps.EntryKeys;
import maps.EntryValues;
import maps.ReifiedEntry;

/**
 * HashMap is a hashed implementation of the Map interface. One of two conditions is required:
 * * If no [Hasher] is provided, then the KeyType must be immutable and must implement Hashable; or
 * * If a [Hasher] is provided, then the KeyType does not have to be immutable and does not have to
 *   implement Hashable.
 */
class HashMap<KeyType, ValueType>
        implements Map<KeyType, ValueType>
        // TODO conditional incorporation of ... HashMap<KeyType extends immutable Hashable, ValueType>
        // TODO VariablyMutable interfaces
        incorporates Stringer
    {
    // ----- constructors --------------------------------------------------------------------------

    /**
     * Construct the HashMap with the specified hasher and (optional) initial capacity.
     *
     * @param hasher
     * @param initCapacity  the number of expected entries
     */
    construct(Int initCapacity = 0)
        {
        assert(KeyType.is(Type<Hashable>));

        this.hasher = new NaturalHasher<KeyType>();

        // allocate the initial capacity
        (Int bucketCount, this.growAt) = calcBucketCount(initCapacity);
        buckets    = new HashEntry?[bucketCount];
        mutability = Mutable;
        }

    /**
     * Construct the HashMap with the specified hasher and (optional) initial capacity.
     *
     * @param hasher
     * @param initCapacity  the number of expected entries
     */
    construct(Hasher<KeyType> hasher, Int initCapacity = 0)
        {
        this.hasher = hasher;

        // allocate the initial capacity
        (Int bucketCount, this.growAt) = calcBucketCount(initCapacity);
        buckets    = new HashEntry?[bucketCount];
        mutability = Mutable;
        }

    // ----- internal state ------------------------------------------------------------------------

    /**
     * The Hasher is the thing that knows how to take a key and provide a hash code, or compare two
     * keys for equality -- even if the keys don't know how to do that themselves.
     */
    public/private Hasher<KeyType> hasher;

    /**
     * This is the Entry implementation used to store the HashMap's keys and values.
     */
    protected static class HashEntry(KeyType key, Int keyhash, ValueType value, HashEntry? next = null);

    /**
     * An array of hash buckets.
     */
    private HashEntry?[] buckets;

    /**
     * The size at which the capacity must grow.
     */
    private Int growAt;

    /**
     * The size at which the capacity must shrink.
     */
    private Int shrinkAt = -1;

    /**
     * The number of entries added.
     */
    private Int addCount = 0;

    /**
     * The number of entries removed.
     */
    private Int removeCount = 0;

    /**
     * This is the primary means to find a HashEntry in the HashMap.
     *
     * @param key  the key to find in the map
     *
     * @return True iff the key is in the map
     * @return the HashEntry identified by the key
     */
    protected conditional HashEntry find(KeyType key)
        {
        Int        keyhash  = hasher.hashOf(key);
        Int        bucketId = keyhash % buckets.size;
        HashEntry? entry    = buckets[bucketId];
        while (entry != null)
            {
            if (entry.keyhash == keyhash && hasher.areEqual(entry.key, key))
                {
                return True, entry;
                }
            entry = entry.next;
            }
        return False;
        }

    // ----- Map interface -------------------------------------------------------------------------

    /**
     * The size of the map is maintained internally.
     */
    @Override
    Int size.get()
        {
        return addCount - removeCount;
        }

    @Override
    Boolean contains(KeyType key)
        {
        return find(key);
        }

    @Override
    conditional ValueType get(KeyType key)
        {
        if (HashEntry entry : find(key))
            {
            return True, entry.value;
            }
        return False;
        }

    @Override
    HashMap put(KeyType key, ValueType value)
        {
        Int        keyhash  = hasher.hashOf(key);
        Int        bucketId = keyhash % buckets.size;
        HashEntry? entry    = buckets[bucketId];
        while (entry != null)
            {
            if (entry.keyhash == keyhash && hasher.areEqual(entry.key, key))
                {
                entry.value = value;
                return this;
                }

            entry = entry.next;
            }

        buckets[bucketId] = new HashEntry(key, keyhash, value, buckets[bucketId]);
        ++addCount;
        checkCapacity();

        return this;
        }

    @Override
    HashMap putAll(Map<KeyType, ValueType> that)
        {
        // check the capacity up front (to avoid multiple resizes); the worst case is that we end
        // up a bit bigger than we want
        checkCapacity(size + that.size);

        HashEntry?[] buckets     = this.buckets;
        Int          bucketCount = buckets.size;
<<<<<<< HEAD
        NextPut: for (Entry entry : that.entries)
=======
        Boolean      modified    = False;
        NextPut: for (Map<KeyType, ValueType>.Entry entry : that.entries)
>>>>>>> 4610b486
            {
            KeyType    key       = entry.key;
            Int        keyhash   = hasher.hashOf(key);
            Int        bucketId  = keyhash % bucketCount;
            HashEntry? currEntry = buckets[bucketId];
            while (currEntry != null)
                {
                if (currEntry.keyhash == keyhash && hasher.areEqual(currEntry.key, key))
                    {
                    // an entry with the same key already exists in the HashMap
                    currEntry.value = entry.value;
                    continue NextPut;
                    }
                currEntry = currEntry.next;
                }
            // no such entry with the same key in the HashMap; create a new HashEntry
            buckets[bucketId] = new HashEntry(key, keyhash, entry.value, buckets[bucketId]);
            ++addCount;
            }

        return this;
        }

    @Override
    HashMap remove(KeyType key)
        {
        Int        keyhash   = hasher.hashOf(key);
        Int        bucketId  = keyhash % buckets.size;
        HashEntry? entry     = buckets[bucketId];
        HashEntry? prevEntry = null;
        while (entry != null)
            {
            if (entry.keyhash == keyhash && hasher.areEqual(entry.key, key))
                {
                // unlink the entry
                if (prevEntry != null)
                    {
                    prevEntry.next = entry.next;
                    }
                else
                    {
                    buckets[bucketId] = entry.next;
                    }
                entry.next = null;

                ++removeCount;
                return this;
                }

            prevEntry = entry;
            entry = entry.next;
            }

        return this;
        }

    @Override
    HashMap clear()
        {
        Int entryCount = size;
        if (entryCount == 0)
            {
            return this;
            }

        // TODO implement Persistent/Constant mutability
        verifyNotPersistent();

        (Int bucketCount, this.growAt, this.shrinkAt) = calcBucketCount(0);
        buckets = new HashEntry?[bucketCount];
        removeCount += entryCount;
        assert size == 0;
        return this;
        }

    @Override
    @Lazy public/private Set<KeyType> keys.calc()
        {
        return new EntryKeys<KeyType, ValueType>(this);
        }

    @Override
    @Lazy public/private Collection<ValueType> values.calc()
        {
        return new EntryValues<KeyType, ValueType>(this);
        }

    @Override
    @Lazy public/private EntrySet entries.calc()
        {
        return new EntrySet();
        }

    @Override
    <ResultType> ResultType process(KeyType key,
            function ResultType (Map<KeyType, ValueType>.Entry) compute)
        {
        return compute(new ReifiedEntry<KeyType, ValueType>(this, key));
        }


    // ----- Entry implementation ------------------------------------------------------------------

    /**
     * An implementation of Entry that can be used as a cursor over any number of keys, and
     * delegates back to the map for its functionality.
     */
    class CursorEntry
            implements Entry
        {
        @Unassigned
        private HashEntry hashEntry;

        // TODO fails to find this if it is protected
        CursorEntry advance(HashEntry hashEntry)
            {
            this.hashEntry = hashEntry;
            this.exists    = true;
            return this;
            }

        @Override
        KeyType key.get()
            {
            return hashEntry.key;
            }

        @Override
        public/protected Boolean exists;

        @Override
        ValueType value
            {
            @Override
            ValueType get()
                {
                if (exists)
                    {
                    return hashEntry.value;
                    }
                else
                    {
                    throw new OutOfBounds("entry does not exist for key=" + key);
                    }
                }

            @Override
            void set(ValueType value)
                {
                verifyNotPersistent();
                if (exists)
                    {
                    hashEntry.value = value;
                    }
                else
                    {
                    HashMap.this.put(key, value);
                    assert hashEntry : HashMap.this.find(key);
                    exists = true;
                    }
                }
            }

        @Override
        void remove()
            {
            if (verifyNotPersistent() & exists)
                {
                assert HashMap.this.keys.remove(key);
                exists = false;
                }
            }

        @Override
        Map<KeyType, ValueType>.Entry reify()
            {
            return new ReifiedEntry<KeyType, ValueType>(HashMap.this, key);
            }
        }


    // ----- EntrySet implementation ---------------------------------------------------------------

    /**
     * A representation of all of the HashEntry objects in the Map.
     */
    class EntrySet
            implements Set<Entry>
        {
        @Override
        Mutability mutability.get()
            {
            return Mutable;
            }

        @Override
        Iterator<Entry> iterator()
            {
            return new Iterator()
                {
                HashEntry?[] buckets     = HashMap.this.buckets;
                Int          nextBucket  = 0;
                HashEntry?   nextEntry   = null;
                Int          addSnapshot = HashMap.this.addCount;
                CursorEntry  entry       = new CursorEntry();

                @Override
                conditional Entry next()
                    {
                    if (addSnapshot != HashMap.this.addCount)
                        {
                        throw new ConcurrentModification();
                        }

                    Int bucketCount = buckets.size;
                    while (nextEntry == null && nextBucket < bucketCount)
                        {
                        nextEntry = buckets[nextBucket++];
                        }

                    HashEntry? currEntry = nextEntry;
                    if (currEntry != null)
                        {
                        // this is the entry to return;
                        // always load next one in the chain to avoid losing the position if/when
                        // the current entry is removed
                        nextEntry = currEntry.next;
                        return True, entry.advance(currEntry);
                        }

                    return False;
                    }
                };
            }

        @Override
        conditional EntrySet remove(Entry entry)
            {
            verifyMutable();

            Boolean removed = False;
            if (entry.is(CursorEntry))
                {
                HashEntry    hashEntry = entry.hashEntry;
                HashEntry?[] buckets   = HashMap.this.buckets;
                Int          keyhash   = hashEntry.keyhash;
                Int          bucketId  = keyhash % buckets.size;
                HashEntry?   currEntry = buckets[bucketId];
                HashEntry?   prevEntry = null;

                loop:
                while (currEntry != null)
                    {
                    // check if we found the entry that we're looking for
                    if (currEntry.keyhash == keyhash && hasher.areEqual(currEntry.key, hashEntry.key))
                        {
                        // verify that it is the same entry (i.e. values also have to match!)
                        if (&currEntry == &hashEntry || currEntry.value == hashEntry.value)
                            {
                            // unlink the entry that is being removed
                            if (prevEntry != null)
                                {
                                prevEntry.next = currEntry.next;
                                }
                            else
                                {
                                buckets[loop.count] = currEntry.next;
                                }

                            ++HashMap.this.removeCount;
                            removed = True;
                            }

                        // whether or not the entry matched and was removed, it was the one that we
                        // were looking for (i.e. there will be no other entry with that same key)
                        return removed, this;
                        }

                    prevEntry = currEntry;
                    currEntry = currEntry.next;
                    }
                }
            else
                {
                removed = HashMap.this.remove(entry.key, entry.value);
                }

            return removed, this;
            }

        @Override
        conditional EntrySet removeIf(function Boolean (Entry) shouldRemove)
            {
            Boolean      modified    = False;
            HashEntry?[] buckets     = HashMap.this.buckets;
            Int          bucketCount = buckets.size;
            CursorEntry  entry       = new CursorEntry();
            for (Int i = 0; i < bucketCount; ++i)
                {
                HashEntry? currEntry = buckets[i];
                HashEntry? prevEntry = null;
                while (currEntry != null)
                    {
                    if (shouldRemove(entry.advance(currEntry)))
                        {
                        // move to the next entry (the current one is getting unlinked)
                        currEntry = currEntry.next;

                        // unlink the entry that is being removed
                        if (prevEntry != null)
                            {
                            prevEntry.next = currEntry;
                            }
                        else
                            {
                            buckets[i] = currEntry;
                            }
                        modified = True;
                        ++HashMap.this.removeCount;
                        }
                    else
                        {
                        prevEntry = currEntry;
                        currEntry = currEntry.next;
                        }
                    }
                }

            return modified, this;
            }

        @Override
        Stream<Entry> stream()
            {
            TODO
            }

        @Override
        EntrySet clone()
            {
            TODO
            }
        }


    // ----- helpers -------------------------------------------------------------------------------

    /**
     * Some operations require that the Map be Mutable; this method throws an exception if the Map
     * is not Mutable.
     *
     * @return True
     *
     * @throws ReadOnly if the Map is not Mutable
     */
    protected Boolean verifyMutable()
        {
        if (mutability != Mutable)
            {
            throw new ReadOnly("Map operation requires mutability==Mutable");
            }
        return True;
        }

    /**
     * Verify that the Map's mutability is non-persistent.
     *
     * @return True
     *
     * @throws ReadOnly if the Map's mutability is persistent
     */
    protected Boolean verifyNotPersistent()
        {
        if (mutability.persistent)
            {
            throw new ReadOnly("Map operation requires mutability.persistent==False");
            }
        return True;
        }

    /**
     * Check to see if the HashMap needs to grow or shrink based on the current capacity need.
     */
    private void checkCapacity()
        {
        Int size = this.size;
        if (size < shrinkAt)
            {
            // we've lost a lot of weight; shrink the number of buckets
            resize(size);
            }
        else if (size > growAt)
            {
            // we're growing, so make some extra room (assume we need at least double the capacity)
            resize(size * 2);
            }
        }

    /**
     * Check to see if the HashMap needs to grow or shrink based on a planned capacity need.
     *
     * @param plannedSize  the capacity to assume that the map will need
     */
    private void checkCapacity(Int plannedSize)
        {
        // check if a resize is necessary
        if (plannedSize < shrinkAt || plannedSize > growAt)
            {
            // perform the resize of the hash buckets
            resize(plannedSize);
            }
        }

    /**
     * Resize the HashMap based on the assumed capacity need.
     *
     * @param plannedSize  the capacity to assume that the map will need
     */
    private void resize(Int plannedSize)
        {
        (Int bucketCount, Int growAt, Int shrinkAt) = calcBucketCount(plannedSize);
        HashEntry?[] oldBuckets = buckets;
        HashEntry?[] newBuckets = new HashEntry?[bucketCount];

        for (HashEntry? entry : oldBuckets)
            {
            while (entry != null)
                {
                // before we change the "next reference", remember which one is next in the old
                // bucket
                HashEntry? entryNext = entry.next;

                // move the entry to a new hash bucket
                Int newBucket = entry.keyhash % bucketCount;
                entry.next = newBuckets[newBucket];
                newBuckets[newBucket] = entry;

                entry = entryNext;
                }
            }

        this.buckets  = newBuckets;
        this.growAt   = growAt;
        this.shrinkAt = shrinkAt;
        }

    /**
     * Select a desired number of buckets to use for the specified entry capacity.
     *
     * @param capacity  the number of entries to be able to manage efficiently
     *
     * @return the suggested number of buckets to achieve the specified capacity, and the
     *         suggested grow and shrink thresholds
     */
    static (Int bucketCount, Int growAt, Int shrinkAt) calcBucketCount(Int capacity)
        {
        assert capacity >= 0;

        // shoot for 20% empty buckets (i.e. 25% oversize)
        Int target = capacity + (capacity >>> 2) + 1;

        // round up to a prime number by performing a binary search for the target size through an
        // array of prime values
        Int   first = 0;
        Int   last  = PRIMES.size - 1;
        Search: do
            {
            Int midpoint = (first + last) >>> 1;
            switch (capacity <=> midpoint)
                {
                case Lesser:
                    last = midpoint - 1;
                    break;
                case Equal:
                    // exact match; stop searching
                    first = midpoint;
                    break Search;
                case Greater:
                    first = midpoint + 1;
                    break;
                }
            }
        while (first <= last);

        Int bucketCount = first < PRIMES.size ? PRIMES[first] : target;

        // shrink when falls below 20% capacity
        Int shrinkThreshold = first <= 8 ? -1 : ((bucketCount >>> 2) - (bucketCount >>> 5) - (bucketCount >>> 6));

        // grow when around 80% capacity
        Int growThreshold = bucketCount - (bucketCount >>> 2) + (bucketCount >>> 5) + (bucketCount >>> 6);

        return bucketCount, growThreshold, shrinkThreshold;
        }

    /**
     * Primes used for bucket array sizes (to ensure a prime modulo).
     */
    protected static Int[] PRIMES =
        [
        7, 13, 23, 37, 47, 61, 79, 107, 137, 181, 229, 283, 349, 419, 499, 599, 727, 863, 1013,
        1187, 1399, 1697, 2039, 2503, 3253, 4027, 5113, 6679, 8999, 11987, 16381, 21023, 28351,
        39719, 65521, 99991, 149993, 262139, 524269, 1048571, 2097143, 4194301, 8388593, 16777213,
        33554393, 67108859, 134217689, 268435399, 536870909, 1073741789, 2147483647, 4294967291,
        8589934583, 17179869143, 34359738337, 68719476731, 137438953447, 274877906899, 549755813881
        ];
    }<|MERGE_RESOLUTION|>--- conflicted
+++ resolved
@@ -172,12 +172,7 @@
 
         HashEntry?[] buckets     = this.buckets;
         Int          bucketCount = buckets.size;
-<<<<<<< HEAD
-        NextPut: for (Entry entry : that.entries)
-=======
-        Boolean      modified    = False;
         NextPut: for (Map<KeyType, ValueType>.Entry entry : that.entries)
->>>>>>> 4610b486
             {
             KeyType    key       = entry.key;
             Int        keyhash   = hasher.hashOf(key);
