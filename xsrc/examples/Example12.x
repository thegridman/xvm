// resolving types (flattening classes) - basic examples:
class B
    {
    private Void pri();
    protected Void pro();
    public Void pub();
    }
// private B: pri(), pro(), pub()
// protected B: pro(), pub()
// public B: pub()

class D
        extends B
    {
    }
// private D: pro(), pub()
// protected D: pro(), pub()
// public D: pub()

// but protected methods have to be accumulated, even if it will ultimately be removed, because
// they are theoretically reachable as part of a method chain; similar for properties
class B
    {
    private Void pri();
    protected Void pro();
    public Void pub();
    }

class D
        extends B
    {
    private Int pri();
    public Void pro();
    public Void pub();
    }
// private D: Int pri() with no super, Void pro() with protected super, Void pub() with public super
// protected D: Void pro() with protected super, Void pub() with public super
// public D: Void pro() with protected super, Void pub() with public super

// alternatively ...
class D
        extends B
    {
    private Int pri();
    protected Void pro();
    public Void pro();
    public Void pub();
    }
// private D: Int pri() with no super, (protected) Void pro() with protected super, (public) Void pub() with public super
// protected D: (protected) Void pro() with protected super, (public) Void pub() with public super
// public D: (public) Void pro() with protected super, (public) Void pub() with public super

// property
public/private Int x;
// acts something like:
Int x
    {
    public Int get()
        {
        return super();
        }
    public Void set(Int v)
        {
        throw new ReadOnlyException();
        }
    private Void set(Int v)
        {
        super(v);
        }
    }

// adding mixin
public/private Int x;
// acts something like:
Int x
    {
    public Int get()
        {
        return super();
        }
    public Void set(Int v)
        {
        throw new ReadOnlyException();
        }
    private Void set(Int v)
        {
        super(v);
        }
    }

mixin SoftRef
        into Ref<T>
    {
    private set(T v)
        {
        // private-only functionality here
        super(v);
        }
    protected set(T v)
        {
        // protected-only functionality here
        super(v);
        }
    public set(T v)
        {
        super(v);
        }
    }

mixin LazyRef<RefType>
        into Ref<RefType>
    {
    private Boolean assignable = false;

    RefType get()
        {
        if (!assigned)
            {
            RefType value = calc();
            try
                {
                assignable = true;
                set(value);
                }
            finally
                {
                assignable = false;
                }

            return value;
            }

        return super();                              // _WHICH_ super?
        }

    Void set(RefType value)
        {
        assert !assigned && assignable;
        super(value);                               // _WHICH_ super?
        }
                                                                                       s
    protected RefType calc();
    }

// -- example for splitting out set() into a separate interface

interface Ref<RefType> // basically the old Ref interface, minus set()
    {
    RefType get();
    @RO Boolean assigned;
    @RO Type ActualTypes;
    }

interface Var<RefType>
        extends Ref<RefType>
    {
    Void set(RefType value);
    }

class B
    {
    @Lazy public/private Int Hashcode.calc()
        {
        return ...;
        }

    Void bar()
        {
        Ref<Int> r = &Hashcode;
        }
    }

Void foo(B b)
    {
    Ref<Int> r = &b.Hashcode;   // does NOT compile because Hashcode in the public interface is a CRef
    }

// So all properties/variables/constants/etc. are Ref's (@RO), and some (those with an accessible
// setter) are Var's, although a Var can still reject a set() (e.g. an immutable object)

--

interface Fooish
    {
    String foo()
        {
        return "Fooish";
        }
    }

mixin M1
        into Fooish
    {
    String foo()
        {
        return "M1, " + super.foo();
        }
    }

mixin M2
        extends M1
    {
    String foo()
        {
        return "M2," + super.foo();
        }
    }

class B
        implements Fooish
        incorporates M1
    {
    String foo()
        {
        return "B," + super.foo();
        }
    }

class D
        extends B
        incorporates M2
    {
    String foo()
        {
        return "D," + super.foo();
        }
    }

console.print(new B().foo());
console.print(new D().foo());
console.print(new @M2 B().foo());
console.print(new @M2 D().foo());

--

// properties can delegate

interface Hopper
    {
    Void jump();

    Int height;
    }

class BigHopper
    implements Hopper
    {
    // ...
    }

class FakeHopper
    delegates Hopper(big)
    {

    BigHopper big = ...;
    }

--

// properties from an interface

interface State
    {
    String abbrev;
    @RO String name;
    }

@Abstract class AbstractState
    implements State
    {
    // implicitly:
    // R/W String abbrev;
    // @RO String name;
    }

@Abstract class AbstractState2
    implements State
    {
    String name.get()
        {
        return super();
        }
    }

class SimpleState
    implements State
    {
    // implicitly:
    // String abbrev;
    // String name;
    }

class ComplicatedState
    implements State
    {
    String name.get()
        {
        return ...;
        }
    }

--

// proprerty "limit access"

class Base
    {
    public/private Int x;
    protected/private Int y;
    public/protected Int z;
    }

class Derived
        extends Base
    {
    // ...
    }

// typeinfo for Base:private
// Int x - Var, field, ...
// Int y - Var, field, ...
// Int z - Var, field, ...

// typeinfo for Derived requires typeinfo for Base:protected, which triggers limitAccess(protected)
// Int x - Ref (via SuppressVar), field, ...
// Int y - Ref (via SuppressVar), field, ...
// Int z - Var, field, ...

// typeinfo for Derived:private
// Int x - Ref (via SuppressVar), field, ...
// Int y - Ref (via SuppressVar), field, ...
// Int z - Var, field, ...

Derived d = new Derived(...);

// this requires the typeinfo for Derived:public
// Int x - Ref (via SuppressVar), field, ...
// Int z - Ref (via SuppressVar), field, ...

--

// version conflicts that would cause a compiler error, but not a verifier error

module m1 // v1
    {
    class Base
        {
        Void foo() {..}
        }
    }

module m2 // v2
    {
    package q import m1;

    class Derived
            extends q.Base
        {
        Void foo() {if (x == 3) ... else x = ..}

        private Int x;
        }
    }

module m1 // v3
    {
    class Base
        {
        Void foo() {..}

        public/private Int x;
        }
    }

// at this point, m2 will no longer compile
// m1 compiles in the absence of m2 (assume they're made by different groups or companies)
// m1 still works
// m2 still works ... even though there is a conflict that would prevent the compiler from succeeding

// ----- mixins / annotations into Ref/Var

mixin BlackHole<RefType> into Var<RefType> {...}

mixin AtomicVar<RefType> into Var<RefType> {...}

// TODO TypeConstant (and AnnotatedTypeConstant) needs

@Atomic T t;

type of &t is: AtomicVar<T> + Var<T>                // we can drop the "+ Var<T>" because it's redundant

@Atomic @Lazy T t;

type of &t is: AtomicVar<T> + LazyVar<T> + Var<T>   // we can drop the "+ Var<T>" because it's redundant

@Atomic (Runnable | String) p;
// type of p is "(Runnable | String)"
// type of &p is "AtomicVar<Runnable | String>"     // we've started dropping the Var by this point
Annotated(M1, Annotated(M2, Annotated(Atomic, Parameterized(Ref, T))))

// ----- @Override

interface I1
    {
    @Override Void foo();                           // compiler error
    }

interface I2
        extends I3
    {
    @Override Void foo();                           // ok
    }

interface I3
    {
    Void foo();
    }

mixin M1 into I2
    {
    @Override Void foo();                           // ok because "into" should lay down an implicit foo()
    }


// ----- conditional returns

conditional Int indexOf(Char ch);

if (Int of : s.indexOf('p'))
    {
    return s.substring(of);
    }
else
    {
    return s;
    }

// how to do with ternary operator?
(Boolean found, Int of) = s.indexOf('p');       // "of" not definitely assigned?!?
return found ? s.substring(of) : s;

(Boolean found, Int of) = s.indexOf('p');       // "of" not definitely assigned?!?
return found ? s.substring(of) : s;

// also you forgot ...
Int of = -1;
of := s.substring(of);

Alternatively:
(Boolean, Int) indexOf(Char ch);

--

- library (passive) - not "startable"
- "one and done"
    - command line
    - console
- daemon (server model)
    - database service?
- request/response (service model)
    - micro service
    - web app

"one and done"
"service model"

interface Module
    {
    Boolean supports(ApplicationStyle style);


    }

module My1nDModule
    {
    Void run()
        {
        @Inject String[] args;
        @Inject Console console;
        console.println("hello world!");
        }
    }

interface RequestProcessor
    {
    Response process(Request req)
        {
        TODO
        }
    }

mixin WebApp
        into Module
        implements RequestProcessor
    {
    @RO RequestProcessor handler.get()
        {
        return this;
        }
    }

@WebApp module HelloWorld
    {
    @Override
    Response process(Request req)
        {
        return new Response("hello world");
        }
    }

@WebApp module FusionApps
    {
    @Override
    RequestProcessor handler.get()
        {
        return FAService;
        }
    }

static service FAService
        implements RequestProcessor
    {
    @Override
    Response process(Request req)
        {
        return new Response("hello world");
        }
    }


// --- inference

// legal of course
List<Person> list = new ArrayList<Person>()

// we did NOT want to do this (Java hack), because "<>" has a meaning in Ecstasy
List<Person> list = new ArrayList<>() // error (because the <> _specifies_ "no type specified")

// could do this, because "<Person>" is inferable
List<Person> list = new ArrayList()

Map<String, Int> map = new HashMap<String>(); // error

// ---- expression type analysis / validation

(Int, String) foo();
Tuple<Int, String> bar();
Tuple<Int, String> t;

t = foo();          // allowed (packing)
t = bar();          // allowed (direct assignment)

Int i = foo();      // allowed (String is discarded)
Int i = bar();      // error (Tuple cannot be assigned to Int)

// ---- expression type analysis / validation (2)

(IntLiteral, String) foo();
Tuple<IntLiteral, String> bar();
Tuple<Int, String> zoo();

Tuple<Int, String> t;

t = (4, "hello");                   // allowed (conv pack)
(Int i, String s) = (4, "hello");   // allowed (conv pack unpack)
t = foo();                          // allowed (conv pack)
t = bar();                          // error
(Int i, String s) = foo();          // allowed
(Int i, String s) = zoo();          // allowed
Int i = zoo();                      // error
(Int i, String s) = bar();          // error

Int i = foo();      // sure, this is OK (String is discarded)
Int i = bar();      // error



// precision and conversions

Int x = 4/3;        // 1
Dec d = 4/3;        // 1.3333... (conversion of 4->Dec and 3->Dec and THEN the division)
Byte b = 300-50;    // compiler error (300 is out of byte range)

Dec sqkm = PI * (r * r) / (1000 * 1000);
Int sqkm = PI * (r * r) / (1000 * 1000);                // compiler error (PI can't convert to Int)
Int sqkm = (PI * (r * r) / (1000 * 1000)).to<Int>();    // ok iff r is of FP type (calc done with that type)

// how to handle this one?
Int zero = (1/3) * 10;


// --- switch expression

// for constant value match:
Int x = switch (y)
    {
    case 0:     0;
    case 1, 2:  -1;
    case 3:     {
                Int j = 99;
                for (Int i : 5..10)
                    {
                    j += i;
                    }
                return j;
                }
    case 4:     12;
    default:    17;
    }

// (as ternary instead)
Int x = y == 0 ? 0
      : y == 1 ||
        y == 2 ? -1
      : y == 3 ? () -> {
                    Int j = 99;
                    for (Int i : 5..10)
                        {
                        j += i;
                        }
                    return j;
                    }               // how to ".run()" it?
      : y == 4 ? 12;
               : 17;
    }

// (as switch statement instead)
Int x;
switch (y)
    {
    case 0:     x=0; break;
    case 1:
    case 2:     x=-1; break;
    case 3:     {
                x = 99;
                for (Int i : 5..10)
                    {
                    x += i;
                    }
                }
                break;
    case 4:     x=12;  break;
    default:    x=17;  break;
    }

// for first boolean expression match:
Int x = switch ()
    {
    case (a > 3):   0;
    case (b == c):
    case (b < 0):   75;
    default:        17;
    }

Int x = (a > 3) ? 0
      : (b < 0) ? 75
                : 17

// To consider: "right side of lambda expression", i.e. "()->{...}();" (define AND invoke)
// name it "statement expression"?
Int x = {
        Int j = 99;
        for (Int i : 5..10)
            {
            j += i;
            }
        return j;
        }

// (semantically equivalent to this)
Int x = () -> {
        Int j = 99;
        for (Int i : 5..10)
            {
            j += i;
            }
        return j;
        }();

// try, using, etc.
Int x =
    {
    try (Socket socket = createSocket())
        {
        return socket.readInt();
        }
    catch (Exception e)
        {
        return -1;
        }
    }

// or even ..
Int x = try (Socket socket = createSocket())
        {
        return socket.readInt();
        }
    catch (Exception e)
        {
        return -1;
        }

// or even ..
Int x = using (Socket socket = createSocket())
    {
    return socket.readInt();
    }

// in C ...

int x = 1, 2, 3;    // x = 3 ... stupid!

// tuple
switch (x, y)
    {
    case (0, 1):
    case (1, 0):
    case (2,4), (5,7):
    case a:                         // MUST BE OF TYPE TUPLE
    case b, c:                      // MUST BOTH (!!) BE OF TYPE TUPLE
    }

case 'a': case 'b': case 'c': ...   // bad
case 'a', 'b', 'c':                 // good

// no-deref

class C
    {
    Void foo();
    Void foo(String s);

    Void bar(String s, Int i);
    Void bar(Int h, Int i);

    Int zoo();
    String zoo();

    Int x;
    }

C c = ...

c.foo;          // error
c.&foo;         // error

c.&foo();       // Function<<>, <>>
C.&foo();       // method
c.&foo("x");    // Function<<>, <>>
c.foo(?);       // Function<<String>, <>>
c.&foo(?);      // error
c.&foo(String); //

c.bar(?, 5)             // error (ambiguous)

c.&bar(Int,Int)(?, 5);  // ... how to know that Int is a parameter type and not an argument?
c.&bar(?.as(Int), 5);   // ... ugh ugh ugly
c.&bar(<Int>?, 5);      // ... reads well
c.&bar(?<Int>, 5);      // ... and not so well

c.bar("Hello", ?);      // not ambiguous

c.zoo<Int>;     // bad (unreadable)
c.&zoo<Int>();  // good

c.x;            // Int
c.&x;           // Var<Int>
C.x;            // Property<Int>

// ---
case throw a?.b?.c?.d?.e :

class Q<T>
    {
    construct(Int x)
        {
        // ...
        }
    }

class B
    {
    construct(Int x)
        {
        // ...
        }
    }

class C extends B
    {
    construct(Int x)
        {
        construct C("hello");

        // ...

        construct B(x);
        }
    finally
        {
        foo();
        }

    construct(String s)
        {
        // ...
        }

    static Int bar(String s)
        {
        // ...
        }

    Void foo()
        {
        // ...
        }

    Void bar()
        {
        Function fFoo  = &foo();
        Function fBar  = &bar();
        Method   mFoo  = C.&foo();                  // can NOT omit the "C." because then it is a function
        Function fCon  = C.&construct C(<Int>?);    // ugly
        Function fCon2 =   &construct C(<Int>?);    // can omit the "C." because it is implicit (from this) and because we specify "C"
        Function fCon3 = B.&construct B(<Int>?);    // ugly
        Function fCon4 =   &construct B(<Int>?);    // can omit the "B." both because it is implicit (from this) and because we specify "B"
        Function fCon5 =   &construct Q(<Int>?);    // OK
        Function fCon6 =   &construct Q<Int>(<Int>?);    // OK
        Function fCon7 =  Q<Int>.&construct Q(5);    // not wrong but ugly
        Method   mToStr=  Q.&to<String>();

        ... = &bar(?).conditionalResult);           // type of "&bar(?)" is Function, which has a "conditionalResult" property
        ... = bar().maxvalue;                       // bar returns an Int64, and Int64 has a static constant "maxvalue"
        ... = bar().&maxvalue;                      // this yields a Ref<IntLiteral>
        ... = bar().sign;                           // bar returns an Int64, which has a "sign" property
        ... = bar().&sign;                          // this yields a Ref<Signum>
        }
    }

// list literal

List l1 = {1,2,3};      // old (no longer supported; collides with StatementExpression)
List l2 = [1,2,3];      // new
Int i = [1,2,3][1];     // ugh! but ok

// --- isA() discussion

class C<T1, T2 extends List<T1>> // any use of T2 (param or return) results in T1 being consumed and produced
    {
    // ...
    T2 bar();
    }

C<Person> c = new C();

class D<T3>
    {
    C<T3> foo()     // the result of this is that D both consumes and produces T3
        {
        // ...
        }
    }

//

// consider the case of "Point p;"

Point                   // Class
Point.x                 // Property
Point.x.assigned        // Property
Point.x.&get()          // Method

Origin                  // Singleton instance
&Origin                 // Class
&Origin.x               // Property
Origin.x                // Int value
Origin.&x               // Ref/Var
Origin.x.assigned       // Boolean value
Point.x.&get()          // Method

p.x                     // Int
p.&x                    // bound property, i.e. Ref/Var: Var<Int>
p.&x.&get()             // Function


Class c = Point;
Boolean f = c.isAbstract;
// could have also said:
Boolean f = Point.isAbstract;

// what if class Person has a property "name" (note that Class class also has a property "name")
Person.name             // *must* look first on Person, not on Class, so this refers to the Property "name" on Person
Person.name.assigned    // the "assigned" Property of the "name" Property of Person

String  s = Point.name              // String value of the "name" property of the "Class" class for the Point class
Boolean b = Point.name.assigned     // Boolean value of the "assigned" property of the above

// ----- functions as types (for mark)

void f1() {...}
void f2() {...}
Boolean f3() {...}

(f3() ? f1 : f2)();

// or ...
function void() f = f3() ? f1 : f2;
f();


void f5(Int n) {...}
void f6(String s) {...}
Boolean f3() {...}

f3() ? f5(4) : f6("hello");

// diff types

Boolean f3() {...}
String f7(Int n) {...}
Int f8(String s) {...}
f3() ? f7(4) : f8("hello");     // compiler error: types of the two expressions don't match
f3() ? {f7(4);} : {f8("hello");};

// methods and functions and binding oh my!

class C
    {
    void foo(Int n, Int n2, String s) {...}
    void foo1(Int n, function Int () fn2, String s) {...}
    void foo2(Int i) {...}
    Int foo3() {...}
    }

C c = ...;

function void (String) f1 = c.foo(5, bar(), ?);
function void (String) f1 = c.&foo3();
function void (String) f6 = s -> c.foo(5, bar(), s);

function Int () f7 = c.&foo3(); Int j = f7();
function Int () f8 = c.&foo2(5); Int j = f8();

var f2 = c.foo(5, 5, ?);
Function f3 = c.foo(5, 5, ?);
Function<<String>, <>> f4 = c.foo(5, 5, ?);
f1("hello");
f3("hello"); // error

function Point (Int) pg = y -> new Point(bar(), y);
function Point (Int) pg = new Point(bar(), ?);

function Util (void) pu = &new Util();


Method<C, <Int, Int, String>, <>> m  = C.foo(?, ?, ?);
Method<C, <Int, Int, String>, <>> m2 = C.foo(<Int>?, <Int>?, <String>?);

Method m3 = C.foo(3, ?, ?);     // error (foo is not bound to a target; no partial or full binding of methods)

function f = new C().&foo(?, ?, ?);
f(1, 2, "hello");                   // error - type is Function, not!!! Function<<Int, Int, String>, <>>
                    // note: using type inference, this WILL work, i.e. NOT an error

// not name expression example

class C
    {
    function void () foo()
        {
        return &bar();
        }

    void bar()
        {
        ...
        }
    }

new C().foo()();

// turtles

typedef Function<<>, <Turtle>> Turtle;   // note: this capability is not yet supported
Turtle f = ...;
f()()()()()()()()()()()();

// ----- constructors

// from Example.x, with modifications

const Person(String name, Date dob)
    {
    // implicit:
    String name;

    // implicit:
    Date dob;

    // implicit:
    construct(String name, Date dob)
        {
        construct Object();
        this.name = name;
        this.dob  = dob;
        }
    }

mixin Taxable(String taxid)
    {
    // implicit:
    String taxid;

    // implicit:
    construct(String taxid)
        {
        this.taxid = taxid;
        }
    }

const Employee(String name, Date dob, String taxid)
        extends Person(name, dob)
        incorporates Taxable(taxid)
    {
    // implicit:
    construct Employee(String name, Date dob, String taxid)
        {
        construct Person(name, dob);
        construct Taxable(taxid);
        }
    }

// ----- array instantiation

// old-style syntax: this means "create an array of 4 elements and set each element to the default value of the type" e.g. Int=0
Int[] ai = new Int[4];

// new-style syntax: this means "create an growable array of elements of the specified type, starting with an empty array"
Int[] ai = new Int[];

// ... or explicitly in the Array constructor
Int[] ai = new Array<Int>(4, i -> i);

// new-style syntax: this means "create an fixed size array of n elements of the specified type, using the provided function to initialize each element"
Int[] ai = new Int[4].fill(i -> i);
Int[] ai = new Int[].fill(0..3, i -> i);

@Inject Database<Person> db;
Person[] people = new Person[].cap(100).fill(0..99, i -> db.load(i));

//

Map.Entry<String, Int> e1 = ..
Map.Entry<String, Int> e2 = ..
if (e1 == e2)   // compiles as: Map.Entry.equals(Map.Entry<String, Int>, e1, e2)

//

interface I { void a(); void b(); void c(); }

class B
    {
    void a()
        {
        print("on B");
        }
    }

class D
        extends B
        delegates (I-B) (TODO("just mocking"))
    {
    I someOtherI;

    void b()
        {
        print("on D");
        super(); // goes to "delegates"
        }
    }

//

List<Animal> l0 = new List<Dog>;
List<Dog>    l1 = l0.as(List<Dog>);
List<Animal> l2 = l1;

// child classes

class B
    {
    class Child
    }

// ambiguity?

// type: function Object foo(Object)
void foo(Object o)
void foo2(Object o, Object o2)
void fooOpt(Object o, Int i = 0, String s = "hello");

// option #1: disallow automatic unpacking altogether; treat the tuple argument as any other object
// option #2: allow automatic unpacking only for functions/methods requiring more than one parameter;
//            (i.e. disallow a tuple being used as an "unpack" argument to a single-parameter method,
//            and instead treat tuple as any other object when calling with only one argument)
//         2a: disallow only when the parameter type is wider than Tuple (e.g. Object)
//         2b: disallow always (preference du jour)
//           -> i) force widening type assertion, e.g. "t.as(Object)"
//           -> ii) just treat it as a wider type automatically, as in #1
//           -> iii) labeled expression: "foo(o=t)"

// when making a call, passing only one argument, and that argument is a compile time tuple:
// 1) there is more than one required parameter, the tuple is unpacked,

Tuple<String> t = ...
foo(t);     // could be ok, but that could be either way, which is ambiguous
            // could be compiler error (or warning?)

Tuple<String, Int> t2 = ...
foo2(t2);   // error
foo(t2);

void zip(Tuple t) {...}
void test()
    {
    Tuple<Tuple<Tuple>>> ttt = ...
    zip(ttt); // ???
    }

// multiple returns

(Int, Int) qoo();
Tuple<Int,Int> t = qoo();

(Int, Int) bar(Int i, Int j);
bar(qoo());
bar(bar(qoo()));

// arbitrary analogy example
Tuple t2 = (1,2);       // ok
Tuple t2 = Tuple:(1,2); // ok (same as above)
Tuple t  = 1;           // error
Tuple t  = (1);         // error (same as "(1*1)" or "(1+0)", i.e. it's just a parenthesized expression)
Tuple t  = Tuple:(1);   // ok (explicit tuple literal)

// -- equals()

Object  o1 = ..
Object  o2 = ..
if (o1 == o2) {..}      // ok because there is an equals() function on Object itself

class C extends Object {}
C c1 = ..
C c2 = ..
if (c1 == c2) {..}      // should this be allowed? (no equals() function on C, but one is on Object)

class A {}              // assume that it has both equals() and compare() function
class B {}              // assume that it has both equals() and compare() function
if (a1 == a2) ...
if (a1 < a2) ...

(A | B) ab1 = ..
(A | B) ab2 = ..
if (ab1 == ab2) ...     // ok
if (ab1 < ab2) ...      // ... is this ok?

// something simpler

@M1 Int mi1 = ..
@M1 Int mi2 = ..
if (mi1 == mi2) {..}        // what does it mean?


@M1 @M2 (A | B) mmab1 = ..
@M1 @M2 (A | B) mmab2 = ..
if (mmab1 == mmab2) ...     // ???


(A | B) ab1 = ..
(B | A) ba2 = ..
if (ab1 == ba2) ...         // ok? Gene says no

A a1 = ..
immutable A a2 = ...
if (a1 == a2)               // Gene says no

// problem with mutable / immutable, List/Array etc. when constants are involved
List<Int> list = ...
if (list == [0,1,2]) ...    // what is the type of the constant? it's an Array<Int>, not a List<Int>

//

class C
    {
    construct (Int n) {..}
    (String, Int) foo(String s, Int i, Boolean f) {..}
    Int bar() {..}
    }

C c = ...
function (String, Int) (String) f = c.foo(?, 5, true);
function (String, Int) (String) f = (String s) -> c.foo(s, 5, true);

function List<String> () f = () -> new List<String>(5);

function Int () f = c.&bar();

Class.Constructor f = &construct c(5)

// -- .is()

if (x.is(String)) {...}

// short-circuit

a? : b
a?:b        // same as above
a ?: b      // completely different operator, but same result

//   a op= b
// translates to:
//   a = a op b, where any sub-expressions of a are only executed once

a ?:= b

// where to allow trailing "?" short-circuiting expressions?
// rule #1: anywhere that it grounds using ElseExpression
bar(a?.b?.c : d);

// rule #2: right side of assignment:
a = b?;     // as if: "a = b ?: a;"

// GG ugly example
a[foo()] = foo()?;

// rule #2 exception: right side of declaration is NOT allowed:
Int a = b?; // compiler error!

// left side of invocation (very UNcontroversial BECAUSE ALL SIDE EFFECTS ARE LEFT TO RIGHT)
a?.foo();

// what about left side of assignment?
a?.b = c;           // desirable
a?[3] = b;          // this is not as easy to give a thumbs-up to .. but WHY?

a?[b?] += c?;

bar()[foo()] += c?;
// compiles as
t0 = bar();
t1 = foo();
t2 = t0[t1]
if (c != null)
    {
    t0[t1] = t2 + c;
    }

// handy example
list? += err;

// only slightly more confusing
list? += err?;  // i might not be tracking errors, and it might not have been an error, but if it was
                // an error and if i'm tracking errors, then log the error
// alternative:
if (list != null && err != null)
    {
    list += err;
    }

// 100% certain that we want to disallow inside invocation
foo(a?);

// 100% certain that we want to disallow inside construction
X x = new X(a?);

// .. including tuples
Tuple t = (a, b, c?.d);

// actual example
if (lvalueNew != null)
    {
    lvalue = lvalueNew;
    }
// would be ..
lvalue = lvalueNew?;

// GG asks: "why not .."
lvalue ?= lvalueNew;
lvalue =? lvalueNew;

// java
a[foo()] += foo() ? 1 : 2;
// compiles as
t0 = foo()
t1 = a[t0]
t2 = foo()
a[t0] = t2 ? 1 : 2

// ----- mutating lambdas

// ugly and bad, but completely supported
Int i = 0;
Int j = 0;
function void() f1 = () -> {j *= i;};
function void() f2 = () -> {++j;};
for (i : 0..5)
    {
    f1();
    f2();
    }
// at this point, j==326

// ----- inner class child

class Dict<KT,VT>
    {
    class Entry
        {
        KT key;
        VT val;
        }
    }

// can you get KT from an Entry?
void foo(Dict.Entry entry)
    {
    entry.KT k = entry.key;         // compile error
    Dict.entry.KT k = entry.key;    // ok

    // decision
    entry.Dict.KT k = entry.key;
    // i.e. deprecate "ClassName.this" and replace with "expr.ClassName" synthetic property
    }

// ---- short circuiting decisions: in conditionals

if (a?.b?.c) // short-circuit DEFINITELY doesn't go to the "then"
    {
    // ...
    }

if (var x : a?.b?.c()) // ... but does it go to the else?     (as if trailed by " : false")
    {
    // ...
    }
else
    {
    // does it come here? (GG: yes, CP: yes)
    // NOTE: x is not definitely assigned
    }

if (var x : a?.b?.c())
    {
    // x is definitely assigned
    // ...
    }
else
    {
    // short circuit comes here (this is potentially confusing, since it's not the inverse of the previous example)
    // NOTE: x is not definitely assigned
    }

if (a != null)
    {
    if (a.b != null)
        {
        if (var x : a.b.c())
            {
            // then code
            }
        }


if (a != null && a.b != null && a.b.c == "hello") // could be re-written: if (a?.b?.c == "hello")
    {
    // do something
    }
else
    {
    // do something else
    }

if (X) {} else {}

if (a != null)
    {
    if (a.b != null)
        {
        if (a.b.c == "hello") // could be re-written: if (a?.b?.c == "hello")
            {
            }
        else
            {
            // do something
            }
        }
    else
        {
        // do something else
        }
    }
else
    {
    // do something else
    }

if (a && b && c)
    {
    // then code
    }
else
    {
    // else code
    }

// compiles the EXACT same way as
if (a)
    {
    if (b)
        {
        if (c)
            {
            // then code
            }
        else
            {
            // else code
            }
        }
    else
        {
        // else code
        }
    }
else
    {
    // else code
    }

// switch statement - similar idea, in that the short-circuit is grounded by the "expression portion"
// of the statement, not the statement level itself (i.e. it doesn't skip the statement)
switch (var x = a?.b?.c) // as if trailed by some "impossible other" value " : -99999999999999999999999.."
    {
    case 0:
        // ...
        break;
    case 1,2:
        // ...
        break;
    default:
        // does it go here? (CP: yes, GG: yes)
        // NOTE: x is not definitely assigned in the default branch
        foo();
        break;
    }
// or does it go here?

// switch expression - same

while () // .. same (as if trailed by " : false")

// ----- resolved types

mixin SimpleSorter<SortType>
        into Object
    {
    }

// GG thinks this should be illegal:
mixin Sorter
        into List
        extends SimpleSorter<ElementType>

// GG thinks this (or some other specificity) should be required:
mixin Sorter<ElementType>
        into List<ElementType>
        extends SimpleSorter<ElementType>

// ----- parameterized types

class B<T>
    {
    C cFirst;           // B<T>.C<???>
    C<Int> c2;
    C<Int,String> c3;   // error (both compile time and verifier)


    class C<T2>         // B<T>.C<T2>
        {
        void foo()
            {
            C c = ...   // B<T>.C<T2>
            }
        }
    }

// ----- injection

interface Console
    {
    void println(Object o = "");
    }

const Int
    {
    // ...
    }

module MyApp
    {
    class MyClass
        {
        @Inject Console console;    // obviously an interface type; no way to learn the class identity behind it

        @Inject Int pin_code;       //
        }
    }

// -----

const Point(Int x, Int y);

const Rectangle(Point topLeft, Point bottomRight)
    {
    Point topRight.get()
        {
        return new Point(bottomRight.x, topLeft.y);
        }

    Point bottomLeft.get()
        {
        return new Point(topLeft.x, bottomRight.y);
        }
    }

//

Int j;              // ctx 0
if (Int i : foo())  // ctx 1:0 -> decl i, split, 1.t[i]=assigned
    {               // ctx 2a:1.t
    j = ...         // 2a[j]=assigned
    }               // commit 2a
else
    {               // ctx 2b:1.f
    i = ...         // 2b[i]=assigned
    }               // commit 2b
                    // commit 1 (forces join of 1.t+1.f

// read/write

x = 1;              // write to x
foo(x);             // implicit read from "this", read from x
x = p;              // write to x, implicit read from "this" (property p)
x.y.z = 4;          // read from x (it's always the left-most that is the one marked for read or write)
p = 4;              // implicit read from "this" (property p)
x.foo();            // read from x
++x;                // read from x, write to x

// so basically, any use of a variable name (typically a name that has no "left") means "read" by default
// - the use of a name without a left can mean "this", which means that the "this" is read by default
// - the use of "&" before the name suppresses any read or write marking

// mark read:
// - NameExpression
// - InvocationExpression (if there is no "left left", and the left needs an implicit "this")

// the only things that "mark write" on a variable:
// - SequentialAssignExpression - pre- and post- increment and decrement
// - AssignmentStatement
// - VariableDeclarationStatement
// - MultipleDeclarationStatement

// ---- assertion with declaration

assert Int i : someConditionalMethod();
if (i > 4) {...}

// instead of:
if (Int i : someConditionalMethod())
    {
    if (i > 4) {...}
    }
else
    {
    assert;
    }

// property initializers
class C
    {
    construct ()
        {
        }
    finally
        {
        i = new I();   // ok (but wouldn't work in a "const")
        }

    Int x = 0;
    Int y = x;   // "="(this:struct)

    class I
        {
        // ***implicit*** property of type C called C
        public C C.get() { return MOV_THIS(1); };

        Int z = y; // return MOV_THIS(1).y
        }

    I i = new I(); // illegal (no "this" yet)
    }
// Question 1: Is it possible to allow "this:struct" access inside "=" functions for property initializers? (Or does it have to be passed in?)
// Solution: No. The structure needs to be passed in as a parameter. This is going to be determined by capture analysis.
//           Parameter type will be C:struct, name will be "this:struct"

// Question 2: Is it possible to allow MOV_THIS (>0) inside "=" functions for property initializers? (or do outer "this" instances need to be passed in?)
// Solution: No. The "outer this" needs to be passed in as a parameter. This is going to be determined by capture analysis.
//           Parameter type will be C:private, name will be "C" (and the inner class must NOT be static)
//           (In the case of an anonymous inner class, it will automatically be converted to non-static to allow the capture of the outer this.)

// Implication of the above:
// - the runtime must be able to automatically provide "="() functions (property initializers) with "this:struct" and any required outer this

// IfCondition

@Inject X.io.Console console;
if (hot)
    {
    console.println("This porridge is too hot!");
    }
else if (cold)
    {
    console.println("This porridge is too cold!");
    }
else
    {
    console.println("This porridge is just right.");
    }

void printNext(Iterator<String> iter)
    {
    @Inject X.io.Console console;
    if (String s : iter.next())
        {
        console.println("next string=" + s);
        }
    else
        {
        console.println("iterator is empty");
        }
    }

interface FooBar
    {
    (Boolean, String, Int, Int) foo();
    conditional (String, Int, Int) bar();
    }

FooBar  fb1 = /* ... */;
FooBar? fb2 = /* ... */;

if (fb1.foo()) {...}
if (fb1.bar()) {...}

if (String s, Int x, Int y : fb1.foo())
    {
    console.println("foo()=True, s={s}, x={x}, y={y}");
    }
else
    {
    console.println("foo()=False, s={s}, x={x}, y={y}");
    }

if (String s, Int x, Int y : fb1.bar())
    {
    console.println("bar()=True, s={s}, x={x}, y={y}");
    }
else
    {
    // this line would be illegal, because bar() has a
    // conditional return, and it returned False:
    //   console.println("bar()=False, s={s}, x={x}, y={y}");
    console.println("bar()=False");
    }

if (fb1.bar()) {...}

if (fb2?.foo()) {...}

// ---- for changes

conditional (Int, Int) foo() {..}
while (Int i, Int j : foo()) {....}

(Int, Int) bar() {..}
for ((Int i, Int j) = bar(); i < 100; ++i, ++j)
    {
    ...
    }

// stand-alone declaration
(Int i, Int j) = bar();

//

for ((Int i, Int j) = bar(), String s = foo(), (x, y, z) = p?.coords(), (a[0], a[1]) = bar(); i < 100; ++i, ++j)

//

if (String s : iter.next()) {..}

//

(Int i, Int j) = (5, 7);

(Color c, Flavor f) = (Other, Other);

interface List
    {
    void add(Object o);
    void addAll(List l)
        {
        // natural implemnetation for each ...
        }

    List tail(Object o)
        {
        // some natural impl
        }
    }

class List2 implements List
    {
    void add(Object o) {...}

    // implicitly has:
    // void addAll(List l)

    // does **NOT** implicitly have:
    // void addAll(List2 l)
    }

class List3 extends List2
    {
    void addAll(List3 l) {..}

    // implicit cap:
    // void addAll(List1 l) { addAll(l.as(List3)); }
    }

List2 l = new List3();

// --- definite assignment challenge

// REVIEW
// some contexts do not allow declarations, e.g. an expression context, or an inferring context
// a context that does allow declarations must handle tracking the "effectively final" status of variables (determined when the vars go out of scope)
// the main thing is that once a context goes into an "unreachable" state, it no longer tracks unassigned/assigned
// - its information is only used to prove/disprove effectively final

// ctx0
Int i;
L1: /*ctx1*/while (/*ctx1.1*/true) // ctx.enterLoop();
  {
  L2: /*ctx2*/while (true)
    {
    /*ctx3*/if (/*ctx3.1*/foo())
      {//ctx3.2
      break L1;
      }
    i = 1;
    } // ctx.exit();
  // is i assigned? no
  print i;
  }
// is i assigned? yes

// example of nested not interfering with outer context
{
Int i;
if (foo())
  {
  i = 1; // at this point, "i" is "AssignedOnce"
  return i;
  }
// what is the Assignment for "i" here? it must be "UnassignedOnce"
}

//
{
Int i = 1; // at this point, "i" is "AssignedOnce"
if (foo())
  {
  i = 2; // at this point, "i" is "Assigned"
  return i;
  }
// what is the Assignment for "i" here? it must be "Assigned" (NOT AssignedOnce, since there are 2 points that assign i, even though not in this "path")
}



// example changes
String s = ╔═════════════════════╗
           ║This could be any    ║
           ║freeform {xyz} that  ║
           ║{{for (Person p : people) { $.append(./persontemplate.jsp); } return ""; }}}║
           ║Ecstasy source file  ║
           ╚═════════════════════╝ + '.';
String s2 = ./template.jsp;     // same dir as this source file
String s3 = /template.jsp;      // same dir as the module source file
String s4 = /util/template.jsp; // relative to the module source file
String s4 = $./Example12.x;     // this file


// case "match" expressions
switch (a,b,c)
    {
    case ("hello", 2, false), ("bye", 7, true):
        foo();
        break;

    case ("ugh", 3..5, ?):

    }

console.println(╔═════════════════════════════════╗
                ║This is a report                 ║
                ║There are {list.size} items:     ║
                ║{{                               ║
                ║Each: for (var v : list)         ║
                ║    {                            ║
                ║    $.add("#{Each.count}={v}");  ║
                ║    }                            ║
                ║}}                               ║
                ║This is the end of the report.   ║
                ╚═════════════════════════════════╝);

console.println(

“list={{L: for (var v : list) {$.add(“{L.count}={v}”);} return “”; }}”)

// functions

String s = "hello";
Function f = s.reverse;

String s = "hello";
Function<<>, <String>> f = s.reverse;

String s = "hello";
function String() f = s.reverse;

while (i < 19)
    {
    }
foo();

// kotlin
val x: type = initializer

// this variable object (&x) is a Var<MyType>, which means that it is read/write holder
// of a value that must be an instance of MyType; if it is determined to be effectively
// final, then (&x) is a Ref<MyType>, which is a read-only holder of a MyType value
MyType x = initializer;


// this variable object (&y) is a Ref<MyType>, which is a read-only holder of a MyType
// value (inferred from the initializer)
val y = initializer;

// this variable object (&z) is a Var<MyType>, which means that it is read/write holder
// of a value that must be an instance of MyType (inferred from the initializer)
var z = initializer;

Int x = foo();
Int y = bar();
val z = (() -> x * y)();

// kotlin
fun foo(arg1: type1, arg2: type2): returnType {}

// ecstasy
static returnType foo(Type1 arg1, Type2 arg2) {}

// ecstasy
// ecstasy - 5 parameters, including 2 (hidden, i.e. auto)
// type params, 1 required param, and 2 optional params,
// returning 3 values
static <TP1 extends Map<Int, String>, TP2 extends TP1.KeyType> (TP1, TP2, TP1.ValueType) bar(TP1 map, TP2 key = 0, Boolean opt = true) {}

Map<Int, String> m = ...;
Int x;
(m, x, String s) = bar(m, opt=false);

//

interface Map<KeyType, ValueType>
    {
    static interface Entry
        {
        @RO KeyType key;
        ValueType value;
        }
    }

// note: this class can only exist outside of a class that implements Map because Entry is declared
//       as static
class SimpleEntry<X, Y> // could be KeyType, ValueType
        implements Map<X, Y>.Entry
    {
    // ...
    }

// TODO
mixin MapMixin into Map
    {
    mixin EntryMixin into Entry
    }

// somewhere on an Entry
Map mapThis = this.Map;
Map mapThat = that.Map;

// explicit, as if it were a property:
this.Map.put(k, v);
// "reference to the Map" style:
&Map.put(k, v);

// --- "value" class discussion

const Order
        // means: implements ConstAble, MutableAble
    {
    List<OrderLine> lines;

    Order:struct addOrderLine(OrderLine line)
        {
        Order orderNew = ensureMutable();
        orderNew.lines += line;
        return orderNew;
        }

    construct (Order that, List<OrderLine> lines)
        {
        construct Order(that.meta.struct_); // const always has one of these constructors e.g. for deser
        this.lines = lines;
        }

    Order addOrderLine(OrderLine line)
        {
        Order:struct order = &meta.struct_.ensureFixedSize(); // i.e. ensureMutableContents();
        order.lines = this.lines.add(line);
        oder.date = now;
        return new Order(order);

        return new Order(this, this.lines.add(line));
        }

    Order removeOrderLine(Int lineNumber) {...}

    List<Order> orderLines {...}
    }


// --- "shared mutable" discussion

service ConcurrentHashMap
    {
    @Atomic Int version;
    @Atomic Int bucketCount;

    Bucket bucketFor(Int n) {...}

    void addListener(Listener listener) {...}

    interface Listener
        {
        void newVersion(Int version);
        }
    }

service Bucket
    {
    }

const PartitionInfo
    {
    Int partitionCount;
    Bucket[] buckets;
    }

// -- complications for nested virtual child super

class D3 extends D1
    {
    @Override class C1
        {
        @Override class C2
            {
            @Override class C3
                {
                @Override class C4
                }
            }
        }
    }

class D1 extends B
    {
    @Override class C1
        {
        @Override class C2
            {
            }
        }
    }

class B
    {
    class C1
        {
        class C2
            {
            class C3
                {
                class C4
                }
            }
        }
    }

// -- switch again

// case "match" expressions
class Q
    {
    @Inject static Int x;

    switch (a,b,c)
        {
        case ("hello", 2, false), ("bye", 7, true):
            foo();
            break;

        case ("ugh", 6, _):     // not an error

        case ("ugh", 3..12, _): // also not an error

        case ("ugh", 4, _):     // error

        case ("bla", x, _):
        }
    }

switch (i)
switch (i, s)
switch (Int i = foo())
switch ((Int i, String s) = foo())
    {
    case (1, "hello"):
    case ((1, "hello")):    // this works, but is definitely NOT required
    }
switch (Int i = foo(), String s = bar())    // ???
switch (i, String s = bar())                // ???
switch (foo(), String s = bar())            // ???
switch (x, (Int i, String s) = foo(), y)    // ???
switch (x, (Int i, String s) = (foo(), y))  // ???
    {
    // we must pick one of these:
    case (1, 2, "hello"):                   // flattening
    case (1, (2, "hello")):                 //
    }

switch (x)
    {
    case 0, 1, 2:
    case 3, 4, 5:
        ...
        continue;

    case 7:
        ...
        break;
    }

// multi-value result  // or: Tuple<Int, Int> t = ...
(x, y) = switch (x, y)
    {
    case (0, 1): 1, 1;
    case (1, 1): 1, 0;
    case (1, 0): 0, 0;
    case (0, 0): 0, 1;
    }

// tuple result
(x, y) = switch (x, y)  // or: Tuple<Int, Int> t = ...
    {
    case (0, 1): (1, 1);
    case (1, 1): (1, 0);
    case (1, 0): (0, 0);
    case (0, 0): (0, 1);
    }

<<<<<<< HEAD
// other uses of "_":

// 1) "don't bind"
class C
    {
    Int foo(Int x, Int y) {...}
    }
C c = new C();
function Int f(Int) = c.&foo(1, _);

// 2) "don't bind" with overloading
class C
    {
    Int foo(Int x, Int y) {...}
    Int foo(Int x, String y) {...}

    Int bar(Int x);
    String bar(Int x);
    }
C c = new C();
Int q = ...
function Int f(Int) = c.&foo(q, <Int> _);
Function f2 = c.&bar<Int>(_);

// 3) lambda ignored param
// bar needs a function that takes two ints
bar((x, _) -> c.foo(1, x));

// 4) ignored return value
// see Date.x
@RO Int dayOfYear.get()
    {
    (_, _, _, Int dayOfYear) = calcDate(epochDay);
    return dayOfYear;
    }
=======
Int x = switch(v?.foo())
    {
    case 0:  10;
    case 1:  15;
    default: -1; // short-circuit goes here
    };
>>>>>>> 7239950f
<|MERGE_RESOLUTION|>--- conflicted
+++ resolved
@@ -2033,24 +2033,13 @@
 // -- switch again
 
 // case "match" expressions
-class Q
-    {
-    @Inject static Int x;
-
-    switch (a,b,c)
-        {
-        case ("hello", 2, false), ("bye", 7, true):
-            foo();
-            break;
-
-        case ("ugh", 6, _):     // not an error
-
-        case ("ugh", 3..12, _): // also not an error
-
-        case ("ugh", 4, _):     // error
-
-        case ("bla", x, _):
-        }
+switch (a,b,c)
+    {
+    case ("hello", 2, false), ("bye", 7, true):
+        foo();
+        break;
+
+    case ("ugh", 3..5, _):
     }
 
 switch (i)
@@ -2084,7 +2073,7 @@
         break;
     }
 
-// multi-value result  // or: Tuple<Int, Int> t = ...
+// multi-value result
 (x, y) = switch (x, y)
     {
     case (0, 1): 1, 1;
@@ -2094,55 +2083,10 @@
     }
 
 // tuple result
-(x, y) = switch (x, y)  // or: Tuple<Int, Int> t = ...
+(x, y) = switch (x, y)
     {
     case (0, 1): (1, 1);
     case (1, 1): (1, 0);
     case (1, 0): (0, 0);
     case (0, 0): (0, 1);
-    }
-
-<<<<<<< HEAD
-// other uses of "_":
-
-// 1) "don't bind"
-class C
-    {
-    Int foo(Int x, Int y) {...}
-    }
-C c = new C();
-function Int f(Int) = c.&foo(1, _);
-
-// 2) "don't bind" with overloading
-class C
-    {
-    Int foo(Int x, Int y) {...}
-    Int foo(Int x, String y) {...}
-
-    Int bar(Int x);
-    String bar(Int x);
-    }
-C c = new C();
-Int q = ...
-function Int f(Int) = c.&foo(q, <Int> _);
-Function f2 = c.&bar<Int>(_);
-
-// 3) lambda ignored param
-// bar needs a function that takes two ints
-bar((x, _) -> c.foo(1, x));
-
-// 4) ignored return value
-// see Date.x
-@RO Int dayOfYear.get()
-    {
-    (_, _, _, Int dayOfYear) = calcDate(epochDay);
-    return dayOfYear;
-    }
-=======
-Int x = switch(v?.foo())
-    {
-    case 0:  10;
-    case 1:  15;
-    default: -1; // short-circuit goes here
-    };
->>>>>>> 7239950f
+    }